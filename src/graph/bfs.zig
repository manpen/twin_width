const std = @import("std");
const bitset = @import("../util/two_level_bitset.zig");
const graph_mode = @import("graph.zig");
const comptime_util = @import("../util/comptime_checks.zig");
const topk = @import("../util/top_k_scorer.zig");
const Graph = graph_mode.Graph;
const CompactField = graph_mode.CompactField;

pub const BfsKind = enum { red, black, both };

pub const BfsOptions = struct {
    max_level: u32 = std.math.maxInt(u32),
    kind: BfsKind = BfsKind.both,
};

pub fn BfsIterator(comptime T: type, comptime options: BfsOptions) type {
    comptime if (options.max_level < 1) {
        @compileError("BFS max level must be at least 1");
    };
    comptime if (!comptime_util.checkIfIsCompatibleInteger(T)) {
        @compileError("Type must either be u8, u16 or u32");
    };
    return struct {
        visited: *bitset.FastBitSet,
        graph: *const Graph(T),
        stack: *BfsQueue(T),
        iter_current: BfsQueue(T).BfsQueueIterator,
        level: T,
        pub inline fn visited(self: @This()) *bitset.FastBitSet {
            return &self.visited;
        }
        pub inline fn next(self: *@This()) ?T {
            while (self.level < options.max_level) {
                while (self.iter_current.next()) |id| {
                    if (options.kind == .black or options.kind == .both) {
                        var black_iter = self.graph.node_list[id].black_edges.iterator();
                        while (black_iter.next()) |item| {
                            if (!self.visited.setExists(item)) {
                                self.stack.addNext(@intCast(T, item));
                            }
                        }
                    }
                    if (options.kind == .red or options.kind == .both) {
                        var red_iter = self.graph.node_list[id].red_edges.iterator();
                        while (red_iter.next()) |item| {
                            if (!self.visited.setExists(item)) {
                                self.stack.addNext(@intCast(T, item));
                            }
                        }
                    }
                    return id;
                }

                self.level += 1;
                if (self.stack.nextFrontierSize() == 0) {
                    return null;
                }
                self.stack.swapFrontiers();
                self.iter_current = self.stack.iterator();
            }
            while (self.iter_current.next()) |id| {
                self.visited.set(id);
                return id;
            }
            return null;
        }
    };
}

pub fn BfsQueue(comptime T: type) type {
    comptime if (T != u8 and T != u16 and T != u32) {
        @compileError("Type must either be u8, u16 or u32");
    };

    return struct {
        const Self = @This();
        current: []T,
        current_write_ptr: u32,
        next: []T,
        next_write_ptr: u32,
        pub inline fn init(allocator: std.mem.Allocator, graph_size: u32) !BfsQueue(T) {
            const current = try allocator.alloc(T, graph_size);
            errdefer allocator.free(current);
            const next = try allocator.alloc(T, graph_size);
            errdefer allocator.free(next);
            return .{
                .current = current,
                .next = next,
                .current_write_ptr = 0,
                .next_write_ptr = 0,
            };
        }

        pub inline fn addNext(self: *Self, next: T) void {
            self.next[self.next_write_ptr] = next;
            self.next_write_ptr += 1;
        }

        pub inline fn nextFrontierSize(self: *const Self) u32 {
            return self.next_write_ptr;
        }

        pub inline fn swapFrontiers(self: *Self) void {
            const next_tmp = self.next;
            self.next = self.current;

            self.current = next_tmp;
            self.current_write_ptr = self.next_write_ptr;

            self.next_write_ptr = 0;
        }

        pub inline fn clear(self: *Self) void {
            self.current_write_ptr = 0;
            self.next_write_ptr = 0;
        }

        pub const BfsQueueIterator = struct {
            stack: *const BfsQueue(T),
            index: u32,
            pub inline fn next(self: *BfsQueueIterator) ?T {
                if (self.index >= self.stack.current_write_ptr) {
                    return null;
                }
                const item = self.stack.current[self.index];
                self.index += 1;
                return item;
            }
        };

        pub inline fn iterator(self: *const Self) BfsQueueIterator {
            return BfsQueueIterator{
                .stack = self,
                .index = 0,
            };
        }

        pub inline fn deinit(self: *const Self, allocator: std.mem.Allocator) void {
            allocator.free(self.next);
            allocator.free(self.current);
        }
    };
}

pub inline fn bfs(comptime T: type, start_node: T, graph: *const Graph(T), visited: *bitset.FastBitSet, stack: *BfsQueue(T), comptime options: BfsOptions) BfsIterator(T, options) {
    stack.clear();
    stack.addNext(start_node);
    stack.swapFrontiers();

    visited.set(start_node);
    return BfsIterator(T, options){
        .graph = graph,
        .stack = stack,
        .visited = visited,
        .iter_current = stack.iterator(),
        .level = 0,
    };
}

pub inline fn bfs_topk_high_performance_inner(comptime T: type, comptime K: u32, start_node: T, graph: *const Graph(T), visited: *bitset.FastBitSet, scorer: *topk.TopKScorer(T, K), comptime large_root: bool) void {
    {
        var black_iter = graph.node_list[start_node].black_edges.iterator();
        while (black_iter.next()) |item| {
            visited.set(item);
            scorer.addVisit(item, false);
        }
        var red_iter = graph.node_list[start_node].red_edges.iterator();
        while (red_iter.next()) |item| {
            visited.set(item);
            scorer.addVisit(item, false);
        }
    }

    const copy_frontier = scorer.write_ptr;

<<<<<<< HEAD
    // Prune large degree direct neighbors
    if (own_card > 100) {
        var generator = std.rand.DefaultPrng.init(start_node +% own_card);
        // Prune at most ~17% of direct neighbors for high degree nodes
        for (scorer.node_list[0..copy_frontier]) |id| {
            if (generator.next() > std.math.maxInt(u64) / 3) {
                if (!large_root and graph.node_list[id].isLargeNode()) {
                    var iter_large = graph.node_list[id].takeIterator(40);
                    while (iter_large.next()) |item| {
                        scorer.addVisit(item, visited.setExists(item));
                    }
                } else {
                    var black_iter = graph.node_list[id].black_edges.iterator();
                    while (black_iter.next()) |item| {
                        scorer.addVisit(item, visited.setExists(item));
                    }
                    var red_iter = graph.node_list[id].red_edges.iterator();
                    while (red_iter.next()) |item| {
                        scorer.addVisit(item, visited.setExists(item));
                    }
                }
            }
        }
    } else {
        for (scorer.node_list[0..copy_frontier]) |id| {
            if (!large_root and graph.node_list[id].isLargeNode()) {
                var iter_large = graph.node_list[id].takeIterator(40);
                while (iter_large.next()) |item| {
                    scorer.addVisit(item, visited.setExists(item));
                }
            } else {
                var black_iter = graph.node_list[id].black_edges.iterator();
                while (black_iter.next()) |item| {
                    scorer.addVisit(item, visited.setExists(item));
                }
                var red_iter = graph.node_list[id].red_edges.iterator();
                while (red_iter.next()) |item| {
                    scorer.addVisit(item, visited.setExists(item));
                }
=======
    for (scorer.node_list[0..copy_frontier]) |id| {
        if (!large_root and graph.node_list[id].isLargeNode()) {
            var iter_large = graph.node_list[id].takeIterator(40);
            while (iter_large.next()) |item| {
                scorer.addVisit(item, visited.setExists(item));
            }
        } else {
            var black_iter = graph.node_list[id].black_edges.iterator();
            while (black_iter.next()) |item| {
                scorer.addVisit(item, visited.setExists(item));
            }
            var red_iter = graph.node_list[id].red_edges.iterator();
            while (red_iter.next()) |item| {
                scorer.addVisit(item, visited.setExists(item));
>>>>>>> f98313ca
            }
        }
    }
}

pub inline fn bfs_topk_high_performance(comptime T: type, comptime K: u32, start_node: T, graph: *const Graph(T), visited: *bitset.FastBitSet, scorer: *topk.TopKScorer(T, K)) void {
    visited.set(start_node);
    scorer.reset();

    if (graph.node_list[start_node].cardinality() > 10000 and !graph.node_list[start_node].isLargeNode()) {
        graph.node_list[start_node].promoteToLargeDegreeNode(graph) catch unreachable;
    }
    var root_large = graph.node_list[start_node].isLargeNode();
    if (root_large) {
        bfs_topk_high_performance_inner(T, K, start_node, graph, visited, scorer, true);
    } else {
        bfs_topk_high_performance_inner(T, K, start_node, graph, visited, scorer, false);
    }
    _ = visited.unset(start_node);
    scorer.backing_storage[start_node] = -1_000_000;
}

pub inline fn bfs_topk_high_performance_incremental(comptime T: type, comptime K: u32, start_node: T, erased_node: T, level_one_merge: bool, new_reds_erased: []T, graph: *const Graph(T), visited: *bitset.FastBitSet, scorer: *topk.TopKScorer(T, K)) bool {
    if (level_one_merge) {
        // Decrease score for all neighbors of erased
        var nb_iter = graph.node_list[erased_node].unorderedIterator();
        while (nb_iter.next()) |item| {
            scorer.backing_storage[item] -= 2;
        }
    } else {
        var nb_iter = graph.node_list[erased_node].unorderedIterator();
        var visited_already: u32 = 0;
        while (nb_iter.next()) |item| {
            if (visited.get(item)) {
                visited_already += 1;
            }
        }

        if (visited_already == 0) return false;
    }

    scorer.priority_queue.len = 0;

    visited.set(start_node);
    var large_root = graph.node_list[start_node].isLargeNode();

    for (new_reds_erased) |red| {
        // Visit ourselfes
        scorer.addVisit(red, visited.setExists(red));

        // Visit neighbors
        if (!large_root and graph.node_list[red].isLargeNode()) {
            var iter_large = graph.node_list[red].takeIterator(40);
            while (iter_large.next()) |item| {
                scorer.addVisit(item, visited.setExists(item));
            }
        } else {
            var black_iter = graph.node_list[red].black_edges.iterator();
            while (black_iter.next()) |item| {
                scorer.addVisit(item, visited.setExists(item));
            }
            var red_iter = graph.node_list[red].red_edges.iterator();
            while (red_iter.next()) |item| {
                scorer.addVisit(item, visited.setExists(item));
            }
        }
    }

    _ = visited.unset(start_node);
    scorer.backing_storage[start_node] = -1_000_000;
    return true;
}

pub inline fn bfs_topk(comptime T: type, comptime K: u32, start_node: T, graph: *const Graph(T), visited: *bitset.FastBitSet, stack: *BfsQueue(T), scorer: *topk.TopKScorer(T, K), comptime options: BfsOptions) void {
    stack.clear();
    stack.addNext(start_node);
    stack.swapFrontiers();

    visited.set(start_node);
    scorer.reset();

    var iter_current = stack.iterator();
    if (graph.node_list[start_node].cardinality() > 10000 and !graph.node_list[start_node].isLargeNode()) {
        graph.node_list[start_node].promoteToLargeDegreeNode(graph) catch unreachable;
    }
    var root_large = graph.node_list[start_node].isLargeNode();

    for (0..(options.max_level - 1)) |_| {
        while (iter_current.next()) |id| {
            if (graph.node_list[id].cardinality() > 10000 and !graph.node_list[id].isLargeNode()) {
                graph.node_list[id].promoteToLargeDegreeNode(graph) catch unreachable;
            }
            if (!root_large and graph.node_list[id].isLargeNode()) {
                // Was 30 before
                var iter_large = graph.node_list[id].takeIterator(40);
                while (iter_large.next()) |item| {
                    if (!visited.setExists(item)) {
                        stack.addNext(@intCast(T, item));
                        scorer.addNewNode(item);
                    }
                    scorer.addVisit(item);
                }
            } else {
                if (options.kind == .black or options.kind == .both) {
                    var black_iter = graph.node_list[id].black_edges.iterator();
                    while (black_iter.next()) |item| {
                        if (!visited.setExists(item)) {
                            stack.addNext(@intCast(T, item));
                            scorer.addNewNode(item);
                        }
                        scorer.addVisit(item);
                    }
                }
                if (options.kind == .red or options.kind == .both) {
                    var red_iter = graph.node_list[id].red_edges.iterator();
                    while (red_iter.next()) |item| {
                        if (!visited.setExists(item)) {
                            stack.addNext(@intCast(T, item));
                            scorer.addNewNode(item);
                        }
                        scorer.addVisit(item);
                    }
                }
            }
        }

        if (stack.nextFrontierSize() == 0) {
            return;
        }
        stack.swapFrontiers();
        iter_current = stack.iterator();
    }
    while (iter_current.next()) |id| {
        if (!root_large and graph.node_list[id].isLargeNode()) {
            var iter_large = graph.node_list[id].takeIterator(40);
            while (iter_large.next()) |item| {
                if (!visited.setExists(item)) {
                    scorer.addNewNode(item);
                }
                scorer.addVisit(item);
            }
        } else {
            if (options.kind == .black or options.kind == .both) {
                var black_iter = graph.node_list[id].black_edges.iterator();
                while (black_iter.next()) |item| {
                    if (!visited.setExists(item)) {
                        scorer.addNewNode(item);
                    }
                    scorer.addVisit(item);
                }
            }
            if (options.kind == .red or options.kind == .both) {
                var red_iter = graph.node_list[id].red_edges.iterator();
                while (red_iter.next()) |item| {
                    if (!visited.setExists(item)) {
                        scorer.addNewNode(item);
                    }
                    scorer.addVisit(item);
                }
            }
        }
    }
}

pub inline fn bfs_topk_incremental(comptime T: type, comptime K: u32, start_node: T, graph: *const Graph(T), scorer: *topk.TopKScorer(T, K), new_level_one_nodes: *std.ArrayListUnmanaged(T), level_one_merge: bool, comptime options: BfsOptions) void {
    _ = start_node;
    for (new_level_one_nodes.items) |level_one_node| {
        if (!level_one_merge) {
            scorer.addVisit(level_one_node, graph.node_list[level_one_node].cardinality());
        }
        if (options.kind == .black or options.kind == .both) {
            var black_iter = graph.node_list[level_one_node].black_edges.iterator();
            while (black_iter.next()) |item| {
                const total_deg = graph.node_list[item].cardinality();
                scorer.addVisit(item, total_deg);
            }
        }
        if (options.kind == .red or options.kind == .both) {
            var red_iter = graph.node_list[level_one_node].red_edges.iterator();
            while (red_iter.next()) |item| {
                const total_deg = graph.node_list[item].cardinality();
                scorer.addVisit(item, total_deg);
            }
        }
    }
}

pub inline fn bfs_topk_ignore_large(comptime T: type, comptime K: u32, start_node: T, graph: *const Graph(T), visited: *bitset.FastBitSet, stack: *BfsQueue(T), scorer: *topk.TopKScorer(T, K), large_threshold: T, comptime options: BfsOptions) void {
    stack.clear();
    stack.addNext(start_node);
    stack.swapFrontiers();

    visited.set(start_node);
    scorer.setNextTargetDegree(graph.node_list[start_node].cardinality());

    var iter_current = stack.iterator();
    var current_level: u32 = 0;

    while (current_level < options.max_level) {
        while (iter_current.next()) |id| {
            if (current_level == 1 and graph.node_list[id].cardinality() > large_threshold) {
                continue;
            }
            if (options.kind == .black or options.kind == .both) {
                var black_iter = graph.node_list[id].black_edges.iterator();
                while (black_iter.next()) |item| {
                    const total_deg = graph.node_list[item].cardinality();
                    if (!visited.setExists(item)) {
                        stack.addNext(@intCast(T, item));
                    }
                    scorer.addVisit(item, total_deg);
                }
            }
            if (options.kind == .red or options.kind == .both) {
                var red_iter = graph.node_list[id].red_edges.iterator();
                while (red_iter.next()) |item| {
                    const total_deg = graph.node_list[item].cardinality();
                    if (!visited.setExists(item)) {
                        stack.addNext(@intCast(T, item));
                    }
                    scorer.addVisit(item, total_deg);
                }
            }
        }

        current_level += 1;
        if (stack.nextFrontierSize() == 0) {
            return;
        }
        stack.swapFrontiers();
        iter_current = stack.iterator();
    }
    while (iter_current.next()) |id| {
        const total_deg = graph.node_list[id].black_edges.cardinality() + graph.node_list[id].red_edges.cardinality();
        scorer.addVisit(id, total_deg);
    }
}

test "BFS: Find specific level" {
    var gpa = std.heap.GeneralPurposeAllocator(.{}){};
    defer std.debug.assert(!gpa.deinit());
    var graph = try Graph(u8).new(10, gpa.allocator());
    defer graph.deinit();
    try graph.addEdge(0, 1);
    try graph.addEdge(0, 2);
    try graph.addEdge(0, 5);
    try graph.addEdge(5, 6);
    try graph.addEdge(6, 7);

    var visited = try bitset.FastBitSet.initEmpty(10, gpa.allocator());
    defer visited.deinit(gpa.allocator());
    var stack = try BfsQueue(u8).init(gpa.allocator(), 10);
    defer stack.deinit(gpa.allocator());

    var bfs_search = bfs(u8, 0, &graph, &visited, &stack, BfsOptions{ .max_level = 1, .kind = .black });

    try std.testing.expectEqual(bfs_search.next(), 0);
    try std.testing.expectEqual(bfs_search.next(), 1);
    try std.testing.expectEqual(bfs_search.next(), 2);
    try std.testing.expectEqual(bfs_search.next(), 5);
    try std.testing.expectEqual(bfs_search.next(), null);

    try std.testing.expectEqual(visited.cardinality, 4);

    visited.unsetAll();

    var bfs_search_red = bfs(u8, 0, &graph, &visited, &stack, BfsOptions{ .max_level = 1, .kind = .red });

    try std.testing.expectEqual(bfs_search_red.next(), 0);
    try std.testing.expectEqual(bfs_search_red.next(), null);
    try std.testing.expectEqual(visited.cardinality, 1);

    visited.unsetAll();

    var bfs_search_two_levels = bfs(u8, 0, &graph, &visited, &stack, BfsOptions{ .max_level = 2, .kind = .black });
    try std.testing.expectEqual(bfs_search_two_levels.next(), 0);
    try std.testing.expectEqual(bfs_search_two_levels.next(), 1);
    try std.testing.expectEqual(bfs_search_two_levels.next(), 2);
    try std.testing.expectEqual(bfs_search_two_levels.next(), 5);
    try std.testing.expectEqual(bfs_search_two_levels.next(), 6);
    try std.testing.expectEqual(bfs_search_two_levels.next(), null);
    try std.testing.expectEqual(visited.cardinality, 5);
}

test "BfsStack: Basic functions" {
    var gpa = std.heap.GeneralPurposeAllocator(.{}){};
    defer std.debug.assert(!gpa.deinit());

    var stack = try BfsQueue(u8).init(gpa.allocator(), 100);
    defer stack.deinit(gpa.allocator());

    {
        var stack_iter = stack.iterator();
        try std.testing.expectEqual(stack_iter.next(), null);
    }

    stack.addNext(10);
    {
        var stack_iter = stack.iterator();
        try std.testing.expectEqual(stack_iter.next(), null);
    }

    stack.swapFrontiers();
    // Expect next to be cleared
    try std.testing.expectEqual(stack.nextFrontierSize(), 0);
    {
        var stack_iter = stack.iterator();
        try std.testing.expectEqual(stack_iter.next(), 10);
        try std.testing.expectEqual(stack_iter.next(), null);
    }
    stack.swapFrontiers();
    try std.testing.expectEqual(stack.nextFrontierSize(), 0);
    {
        var stack_iter = stack.iterator();
        try std.testing.expectEqual(stack_iter.next(), null);
    }
}

test "BfsStack: Clearing functions" {
    var gpa = std.heap.GeneralPurposeAllocator(.{}){};
    defer std.debug.assert(!gpa.deinit());

    var stack = try BfsQueue(u8).init(gpa.allocator(), 100);
    defer stack.deinit(gpa.allocator());

    {
        var stack_iter = stack.iterator();
        try std.testing.expectEqual(stack_iter.next(), null);
    }

    stack.addNext(10);
    stack.addNext(20);
    stack.addNext(30);
    {
        var stack_iter = stack.iterator();
        try std.testing.expectEqual(stack_iter.next(), null);
    }

    stack.clear();
    stack.swapFrontiers();
    {
        var stack_iter = stack.iterator();
        try std.testing.expectEqual(stack_iter.next(), null);
    }
}<|MERGE_RESOLUTION|>--- conflicted
+++ resolved
@@ -173,47 +173,6 @@
 
     const copy_frontier = scorer.write_ptr;
 
-<<<<<<< HEAD
-    // Prune large degree direct neighbors
-    if (own_card > 100) {
-        var generator = std.rand.DefaultPrng.init(start_node +% own_card);
-        // Prune at most ~17% of direct neighbors for high degree nodes
-        for (scorer.node_list[0..copy_frontier]) |id| {
-            if (generator.next() > std.math.maxInt(u64) / 3) {
-                if (!large_root and graph.node_list[id].isLargeNode()) {
-                    var iter_large = graph.node_list[id].takeIterator(40);
-                    while (iter_large.next()) |item| {
-                        scorer.addVisit(item, visited.setExists(item));
-                    }
-                } else {
-                    var black_iter = graph.node_list[id].black_edges.iterator();
-                    while (black_iter.next()) |item| {
-                        scorer.addVisit(item, visited.setExists(item));
-                    }
-                    var red_iter = graph.node_list[id].red_edges.iterator();
-                    while (red_iter.next()) |item| {
-                        scorer.addVisit(item, visited.setExists(item));
-                    }
-                }
-            }
-        }
-    } else {
-        for (scorer.node_list[0..copy_frontier]) |id| {
-            if (!large_root and graph.node_list[id].isLargeNode()) {
-                var iter_large = graph.node_list[id].takeIterator(40);
-                while (iter_large.next()) |item| {
-                    scorer.addVisit(item, visited.setExists(item));
-                }
-            } else {
-                var black_iter = graph.node_list[id].black_edges.iterator();
-                while (black_iter.next()) |item| {
-                    scorer.addVisit(item, visited.setExists(item));
-                }
-                var red_iter = graph.node_list[id].red_edges.iterator();
-                while (red_iter.next()) |item| {
-                    scorer.addVisit(item, visited.setExists(item));
-                }
-=======
     for (scorer.node_list[0..copy_frontier]) |id| {
         if (!large_root and graph.node_list[id].isLargeNode()) {
             var iter_large = graph.node_list[id].takeIterator(40);
@@ -228,7 +187,6 @@
             var red_iter = graph.node_list[id].red_edges.iterator();
             while (red_iter.next()) |item| {
                 scorer.addVisit(item, visited.setExists(item));
->>>>>>> f98313ca
             }
         }
     }
