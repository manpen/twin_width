--- conflicted
+++ resolved
@@ -65,8 +65,6 @@
 
         pub fn solveSweepingTopK(self: *Self, comptime K: u32, comptime P: u32, solver: *solver_resources.SolverResources(T, K, P), probing: bool, seed: u64) !T {
             const result = try self.subgraph.solveSweepingSolverTopK(K, P, &self.current_contraction_seq, solver, probing, seed);
-<<<<<<< HEAD
-=======
             if (result < self.tww) {
                 try self.update_best();
             }
@@ -75,7 +73,6 @@
 
         pub fn solveSweepingTopKPrecision(self: *Self, comptime K: u32, comptime P: u32, solver: *solver_resources.SolverResources(T, K, P), seed: u64) !T {
             const result = try self.subgraph.solveSweepingSolverTopKPrecision(K, P, &self.current_contraction_seq, solver, self.iteration, seed);
->>>>>>> d9c5d2a9
             if (result < self.tww) {
                 try self.update_best();
             }
@@ -95,14 +92,6 @@
         }
 
         pub fn solveGreedyTopK(self: *Self, comptime K: u32, comptime P: u32, solver: *solver_resources.SolverResources(T, K, P), seed: u64) !T {
-<<<<<<< HEAD
-            var result = try self.subgraph.solveGreedyTopK(K, P, &self.current_contraction_seq, solver, true, seed, self.tww);
-
-            if (result < self.tww) {
-                try self.update_best();
-                self.tww = result;
-            }
-=======
             var result: T = undefined;
             if (self.iteration == 0) {
                 result = try self.subgraph.solveGreedyTopK(K, P, &self.current_contraction_seq, solver, true, seed, self.tww);
@@ -110,7 +99,6 @@
                 if (result < self.tww) {
                     try self.update_best();
                 }
->>>>>>> d9c5d2a9
 
                 if (self.tww < 200 or self.subgraph.nodes.len < 10_000) {
                     try self.resetGraph();
