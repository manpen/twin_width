const std = @import("std");
const bitset = @import("../util/two_level_bitset.zig");
const edge_list = @import("edge_list.zig");
const red_edge_stack = @import("red_edge_stack.zig");
const contraction = @import("../tww/contraction_sequence.zig");
const comptime_util = @import("../util/comptime_checks.zig");
const RetraceableContractionSequence = @import("../tww/retraceable_contraction_sequence.zig").RetraceableContractionSequence;
const connected_components = @import("connected_component.zig");
const Node = @import("node.zig").Node;
const bfs_mod = @import("bfs.zig");
const compressed_bitset = @import("../util/compressed_bitmap.zig");
const solver_resources = @import("solver.zig");
const min_hash_mod = @import("../util/min_hash.zig");

const solver_bnb = @import("../exact/branch_and_bound.zig");
const exact_bs = @import("../exact/bootstrapping.zig");

const pace_2023 = @import("../pace_2023/pace_fmt.zig");

pub const GraphError = error{ FileNotFound, NotPACEFormat, GraphTooLarge, MisformedEdgeList, InvalidContractionOneNodeErased, ContractionOverflow, NoContractionLeft, NegativeNumberOfLeafes, UnknownError, ExactSuboptimal };

pub fn Graph(comptime T: type) type {
    comptime if (!comptime_util.checkIfIsCompatibleInteger(T)) {
        @compileError("T must either be u8,u16 or u32!");
    };

    const promote_thresh = comptime if (T == u8) 0 else if (T == u16) 200 else 300;
    const degrade_tresh = comptime if (T == u8) 0 else if (T == u16) 100 else 200;

    return struct {
        const Self = @This();
<<<<<<< HEAD
        pub const IntType = T;
=======
        pub const NodeType = Node(T, promote_thresh, degrade_tresh);
>>>>>>> f98313ca
        pub const promote_thresh_inner = promote_thresh;
        number_of_nodes: u32,
        number_of_edges: u32,
        // Stores the all nodes the index is also the id of the node
        node_list: []NodeType,

        // Keep track of erased nodes since the node list will not shrink!
        erased_nodes: bitset.FastBitSet,

        // Scratch bitset for dfs/bfs visited etc.
        scratch_bitset: bitset.FastBitSet,

        // The current best contraction sequence
        contraction: contraction.ContractionSequence(T),

        // An allocator which always report OutOfMemory used to verify assumptions about
        // memory consumption being O(2*m) etc.
        failing_allocator: std.heap.FixedBufferAllocator,

        // Stores all connected components that are not trivial (< 2 vertices)
        connected_components: std.ArrayListUnmanaged(connected_components.ConnectedComponent(T)),

        // Stores a trivial merge sequence that merges all graphs of order < 2
        trivial_connected_component_contraction_sequence: std.ArrayListUnmanaged(u32),

        // Contains all nodes but permuted so that each slice can will store the nodes in
        // a connected component consecutive in memory
        connected_components_node_list_slice: []T,

        // Max heap keeping track of the component with the largest twin width so that the solver spends the majority of the time there
        connected_components_min_heap: std.PriorityQueue(connected_components.ConnectedComponentIndex(T), void, connected_components.ConnectedComponentIndex(T).compareComponentIndexDesc),

        // Main allocator is used to allocate everything that is needed at runtime.
        allocator: std.mem.Allocator,

        started_at: std.time.Instant,

        last_merge_first_level_merge: bool,
        last_merge_red_edges_erased: std.ArrayListUnmanaged(T),

<<<<<<< HEAD
        // Usually the exact tries to find a solution that is strictly better than
        // the heuristic one (oftentimes only proving a lower bound). If set to true,
        // we force the solver to produce a solution (by increasing the upper bound)
        // and report an error if it fails to do so. Useful for testing.
        force_exact_solver_to_solve: bool,
=======
        min_hash: min_hash_mod.MinHashSimilarity(T, 4),
>>>>>>> f98313ca

        pub const LargeListStorageType = compressed_bitset.FastCompressedBitmap(T, promote_thresh, degrade_tresh);

        pub inline fn addEdge(self: *Self, u: T, v: T) !void {
            @setEvalBranchQuota(3000);
            // At the moment clear the connected component since we have no efficient way to find out
            // to which connected component a node belongs
            self.connected_components.clearRetainingCapacity();
            // Clear out the min heap
            self.connected_components_min_heap.shrinkAndFree(0);
            std.debug.assert(u < self.node_list.len);
            std.debug.assert(v < self.node_list.len);

            const u_node = &self.node_list[u];
            const v_node = &self.node_list[v];

            // Normally addContraction keeps track of the number of leafes in each node the initialization
            // needs to keep track of that by itself
            if (u_node.cardinality() == 0) {
                v_node.num_leafes += 1;
            } else if (u_node.isLeaf()) {
                self.node_list[u_node.getFirstNeighboor()].num_leafes -= 1;
            }

            if (v_node.cardinality() == 0) {
                u_node.num_leafes += 1;
            } else if (v_node.isLeaf()) {
                self.node_list[v_node.getFirstNeighboor()].num_leafes -= 1;
            }

            _ = try u_node.addBlackEdge(self.allocator, v);
            _ = try v_node.addBlackEdge(self.allocator, u);

            self.number_of_edges += 1;
        }

        pub inline fn getCurrentTwinWidth(self: *Self) u32 {
            // Tww is the largest CC Tww
            if (self.connected_components_min_heap.peek()) |largest_cc| {
                return largest_cc.tww;
            }
            return 0;
        }

        pub inline fn checkUpdateNewLeaf(self: *Self, new_leaf: T, comptime increase: bool) void {
            if (self.node_list[new_leaf].isLeaf()) {
                const parent = self.node_list[new_leaf].getFirstNeighboor();
                if (increase) {
                    self.node_list[parent].num_leafes += 1;
                } else {
                    self.node_list[parent].num_leafes -= 1;
                }
            }
        }

        pub fn revertLastContraction(self: *Self, seq: *RetraceableContractionSequence(T)) !void {
            // WARNING: Is not usable yet since it will not restore num leafes at the moment this function will not restore exactly the same state as before!
            if (seq.lastContraction()) |last| {
                self.scratch_bitset.unsetAll();
                _ = self.erased_nodes.unset(last.erased);

                var black_iter = self.node_list[last.erased].black_edges.iterator();
                if (self.node_list[last.survivor].isLeaf()) {
                    const parent = self.node_list[last.survivor].getFirstNeighboor();
                    self.node_list[parent].num_leafes -= 1;
                }

                // Add black edges
                while (black_iter.next()) |black_edge| {
                    try self.node_list[black_edge].addBlackEdge(self.allocator, last.erased);
                }

                var red_iter = self.node_list[last.erased].red_edges.iterator();
                // Add black edges
                while (red_iter.next()) |red_edge| {
                    self.scratch_bitset.set(red_edge);
                    // Reduce survivor num leafes
                    try self.node_list[red_edge].addRedEdge(self.allocator, last.erased);
                    // noop

                    // noop
                    try self.node_list[red_edge].removeRedEdge(self.allocator, last.survivor);
                    // increase erased num leafes
                }
                self.checkUpdateNewLeaf(last.erased, true);

                // Remove all red edges which are set in the erased set
                self.node_list[last.survivor].red_edges.removeMask(&self.scratch_bitset);

                // Add back all red edges that were deleted by the merge and all black edges that were deleted by the merge
                var iter_last = try seq.red_edge_stack.iterateLastLevel();
                while (iter_last.next()) |red_edge| {
                    switch (red_edge.edge_type) {
                        .black_to_red_own => {
                            // Remove red edge
                            _ = try self.node_list[last.survivor].red_edges.remove(self.allocator, red_edge.target);
                            _ = try self.node_list[red_edge.target].red_edges.remove(self.allocator, last.survivor);

                            // Readd black edge
                            try self.node_list[last.survivor].black_edges.add(self.allocator, red_edge.target);
                            try self.node_list[red_edge.target].black_edges.add(self.allocator, last.survivor);
                        },
                        .black_to_red_other => {
                            // Remove red edge
                            _ = try self.node_list[last.survivor].red_edges.remove(self.allocator, red_edge.target);

                            _ = try self.node_list[red_edge.target].red_edges.remove(self.allocator, last.survivor);
                        },
                        .black_to_deleted => {
                            try self.node_list[last.survivor].black_edges.add(self.allocator, red_edge.target);

                            try self.node_list[red_edge.target].black_edges.add(self.allocator, last.survivor);
                        },
                        .red_to_deleted => {
                            try self.node_list[last.survivor].red_edges.add(self.allocator, red_edge.target);

                            try self.node_list[red_edge.target].red_edges.add(self.allocator, last.survivor);
                        },
                    }
                }
                self.updateLeafCount(last.survivor);

                // Inform the red edge stack about the revert
                try seq.removeLast();
            } else {
                @panic("No last contraction to revert!");
            }
        }

        pub const InducedTwinWidthPotential = struct {
            tww: T,
            cumulative_red_edges: i64,
            delta_red_edges: i32,
            pub inline fn default() InducedTwinWidthPotential {
                return InducedTwinWidthPotential{
                    .tww = std.math.maxInt(T),
                    .cumulative_red_edges = std.math.maxInt(i64),
                    .delta_red_edges = std.math.maxInt(i32),
                };
            }

            pub inline fn reset(self: *InducedTwinWidthPotential) void {
                self.tww = std.math.maxInt(T);
                self.cumulative_red_edges = std.math.maxInt(i64);
                self.delta_red_edges = std.math.maxInt(i32);
            }

            pub fn compare(ctx: void, self: InducedTwinWidthPotential, other: InducedTwinWidthPotential) std.math.Order {
                _ = ctx;
                if (self.tww == other.tww) {
                    return std.math.order(self.cumulative_red_edges, other.cumulative_red_edges);
                }
                return std.math.order(self.tww, other.tww);
            }

            pub inline fn order(self: InducedTwinWidthPotential, other: InducedTwinWidthPotential, current_twin_width: T) std.math.Order {
                if (self.tww >= current_twin_width or other.tww >= current_twin_width) {
                    if (self.tww < other.tww) {
                        return .lt;
                    } else if (self.tww == other.tww) {
                        return std.math.order(self.cumulative_red_edges, other.cumulative_red_edges);
                    } else {
                        return .gt;
                    }
                } else {
                    if (self.cumulative_red_edges < other.cumulative_red_edges) {
                        return .lt;
                    } else if (self.cumulative_red_edges == other.cumulative_red_edges) {
                        return std.math.order(other.delta_red_edges, self.delta_red_edges);
                    } else {
                        return .gt;
                    }
                }
            }

            pub inline fn isLessOrEqual(self: InducedTwinWidthPotential, other: InducedTwinWidthPotential, current_twin_width: T) bool {
                if (self.tww >= current_twin_width or other.tww >= current_twin_width) {
                    if (self.tww <= other.tww) {
                        return true;
                    } else {
                        return false;
                    }
                } else {
                    if (self.cumulative_red_edges <= other.cumulative_red_edges) {
                        return true;
                    }
                }
                return false;
            }

            pub inline fn isLess(self: InducedTwinWidthPotential, other: InducedTwinWidthPotential, current_twin_width: T) bool {
                if (self.tww >= current_twin_width or other.tww >= current_twin_width) {
                    if (self.tww < other.tww or (self.tww == other.tww and self.cumulative_red_edges < other.cumulative_red_edges)) {
                        return true;
                    } else {
                        return false;
                    }
                } else {
                    if (self.cumulative_red_edges < other.cumulative_red_edges) {
                        return true;
                    } else if (self.cumulative_red_edges == other.cumulative_red_edges) {
                        return self.delta_red_edges > other.delta_red_edges;
                    } else {
                        return false;
                    }
                }
            }

            pub inline fn isLessDeltaRedEdgesMajor(self: InducedTwinWidthPotential, other: InducedTwinWidthPotential, current_twin_width: T) bool {
                if (self.tww >= current_twin_width or other.tww >= current_twin_width) {
                    if (self.tww < other.tww or (self.tww == other.tww and self.delta_red_edges < other.delta_red_edges)) {
                        return true;
                    } else {
                        return false;
                    }
                } else {
                    if (self.delta_red_edges < other.delta_red_edges) {
                        return true;
                    } else if (self.delta_red_edges == other.delta_red_edges) {
                        return self.cumulative_red_edges < other.cumulative_red_edges;
                    } else {
                        return false;
                    }
                }
            }
        };

<<<<<<< HEAD
        pub fn calculateMaxTwwOfNewNeighbors(self: *Self, erased: T, survivor: T) T {
            var delta_red: T = 0;
            var tww: T = 0;
=======
        pub const TwwScorer = struct {
            tww: T,
            tww_nb: T,
            delta_red_edges: i32,

            pub fn default() TwwScorer {
                return .{ .tww = std.math.maxInt(T), .tww_nb = std.math.maxInt(T), .delta_red_edges = std.math.maxInt(i32) };
            }

            pub fn betterTww(self: *TwwScorer, other: *TwwScorer, current_tww: T) bool {
                if (self.tww_nb <= current_tww) {
                    return self.tww < other.tww;
                } else {
                    return self.tww_nb <= other.tww_nb and self.tww < other.tww;
                }
            }

            pub fn better(self: *const TwwScorer, other: *const TwwScorer, current_tww: T) bool {
                if (self.tww_nb <= current_tww) {
                    if (self.delta_red_edges == other.delta_red_edges) return self.tww < other.tww;
                    return self.delta_red_edges < other.delta_red_edges;
                } else {
                    return self.tww_nb < other.tww_nb or (self.tww_nb == other.tww_nb and self.tww < other.tww);
                }
            }
        };

        pub const TwwScorerSim = struct {
            tww: T,
            tww_nb: T,
            sim: u32,

            pub fn default() TwwScorerSim {
                return .{ .tww = std.math.maxInt(T), .tww_nb = std.math.maxInt(T), .sim = 0 };
            }

            pub fn better(self: *TwwScorerSim, other: *TwwScorerSim, current_tww: T) bool {
                if (self.tww_nb <= current_tww) {
                    return self.sim > other.sim;
                } else {
                    return self.tww_nb < other.tww_nb or (self.tww_nb == other.tww_nb and self.sim > other.sim);
                }
            }
        };

        pub fn calculateMaxTwwScoreSim(self: *Self, erased: T, survivor: T) TwwScorerSim {
            var delta_red: T = 0;
            var tww: T = 0;
            var red_iter = self.node_list[erased].red_edges.iterator();
            var sim: u32 = 0;
            var correction_factor: T = 0;

            while (red_iter.next()) |item| {
                if (item == survivor) {
                    correction_factor = 1;
                    continue;
                }

                if (!self.node_list[survivor].red_edges.contains(item)) {
                    delta_red += 1;
                    const key = min_hash_mod.MinHashSimilarity(T, 3).calculateUniqueKey(item, survivor, self.number_of_nodes);

                    if (self.min_hash.hit_map.getPtr(key)) |pt| {
                        sim += pt.*;
                    }
                }
            }

            delta_red += self.node_list[survivor].red_edges.cardinality();
            delta_red -= correction_factor;

            var black_iter = self.node_list[erased].black_edges.xorIterator(&self.node_list[survivor].black_edges);

            while (black_iter.next()) |item| {
                if (item == survivor or item == erased) {
                    continue;
                }
                // Came from erased
                if (black_iter.first) {
                    if (!self.node_list[survivor].red_edges.contains(item)) {
                        delta_red += 1;
                        const key = min_hash_mod.MinHashSimilarity(T, 3).calculateUniqueKey(item, survivor, self.number_of_nodes);

                        if (self.min_hash.hit_map.getPtr(key)) |pt| {
                            sim += pt.*;
                        }
                        tww = std.math.max(self.node_list[item].red_edges.cardinality() + 1, tww);
                    }
                }
                // Came from survivor
                else {
                    if (!self.node_list[erased].red_edges.contains(item)) {
                        delta_red += 1;
                        const key = min_hash_mod.MinHashSimilarity(T, 3).calculateUniqueKey(item, survivor, self.number_of_nodes);

                        if (self.min_hash.hit_map.getPtr(key)) |pt| {
                            sim += pt.*;
                        }
                        tww = std.math.max(self.node_list[item].red_edges.cardinality() + 1, tww);
                    }
                }
            }
            return .{ .tww = delta_red, .tww_nb = std.math.max(delta_red, tww), .sim = sim };
        }

        pub fn calculateMaxTwwScoreSimDescend(self: *Self, erased: T, survivor: T) !TwwScorer {
            var delta_red: T = 0;
            var tww: T = 0;
            var red_iter = self.node_list[erased].red_edges.iterator();
            var correction_factor: T = 0;

            while (red_iter.next()) |item| {
                if (item == survivor) {
                    correction_factor = 1;
                    continue;
                }

                if (!self.node_list[survivor].red_edges.contains(item)) {
                    delta_red += 1;
                }
            }

            delta_red += self.node_list[survivor].red_edges.cardinality();
            delta_red -= correction_factor;

            var black_iter = self.node_list[erased].black_edges.xorIterator(&self.node_list[survivor].black_edges);

            while (black_iter.next()) |item| {
                if (item == survivor or item == erased) {
                    continue;
                }
                // Came from erased
                if (black_iter.first) {
                    if (!self.node_list[survivor].red_edges.contains(item)) {
                        delta_red += 1;
                        tww = std.math.max(self.node_list[item].red_edges.cardinality() + 1, tww);
                    }
                }
                // Came from survivor
                else {
                    if (!self.node_list[erased].red_edges.contains(item)) {
                        delta_red += 1;
                        tww = std.math.max(self.node_list[item].red_edges.cardinality() + 1, tww);
                    }
                }
            }
            return .{ .tww = delta_red, .tww_nb = std.math.max(delta_red, tww), .delta_red_edges = try self.min_hash.getDeltaMergeSimilarity(erased, survivor) };
        }
        pub fn calculateMaxTwwScore(self: *Self, erased: T, survivor: T) TwwScorer {
            var delta_red: T = 0;
            var tww: T = 0;
            var red_iter = self.node_list[erased].red_edges.iterator();
            var delta_red_edges: i32 = 0;
            var correction_factor: T = 0;

            while (red_iter.next()) |item| {
                if (item == survivor) {
                    delta_red_edges -= 1;
                    correction_factor = 1;
                    continue;
                }

                if (!self.node_list[survivor].red_edges.contains(item)) {
                    delta_red += 1;
                } else {
                    delta_red_edges -= 1;
                }
            }

            delta_red += self.node_list[survivor].red_edges.cardinality();
            delta_red -= correction_factor;

            var black_iter = self.node_list[erased].black_edges.xorIterator(&self.node_list[survivor].black_edges);

            while (black_iter.next()) |item| {
                if (item == survivor or item == erased) {
                    continue;
                }
                // Came from erased
                if (black_iter.first) {
                    if (!self.node_list[survivor].red_edges.contains(item)) {
                        delta_red += 1;
                        delta_red_edges += 1;
                        tww = std.math.max(self.node_list[item].red_edges.cardinality() + 1, tww);
                    }
                }
                // Came from survivor
                else {
                    if (!self.node_list[erased].red_edges.contains(item)) {
                        delta_red += 1;
                        delta_red_edges += 1;
                        tww = std.math.max(self.node_list[item].red_edges.cardinality() + 1, tww);
                    }
                }
            }
            return .{ .tww = delta_red, .tww_nb = std.math.max(delta_red, tww), .delta_red_edges = delta_red_edges };
        }

        pub fn calculateMaxTwwOfNewNeighbors(self: *Self, erased: T, survivor: T) struct { T, T } {
            var delta_red: T = 0;
            var tww: T = 0;
>>>>>>> f98313ca
            var red_iter = self.node_list[erased].red_edges.iterator();

            while (red_iter.next()) |item| {
                if (item == survivor) continue;

                if (!self.node_list[survivor].red_edges.contains(item)) {
                    delta_red += 1;
                    tww = std.math.max(self.node_list[item].red_edges.cardinality() + 1, tww);
                }
            }

            delta_red += self.node_list[survivor].red_edges.cardinality();

            var black_iter = self.node_list[erased].black_edges.xorIterator(&self.node_list[survivor].black_edges);

            while (black_iter.next()) |item| {
                if (item == survivor or item == erased) {
                    continue;
                }
                // Came from erased
                if (black_iter.first) {
                    if (!self.node_list[survivor].red_edges.contains(item)) {
                        delta_red += 1;
                        tww = std.math.max(self.node_list[item].red_edges.cardinality() + 1, tww);
                    }
                }
                // Came from survivor
                else {
                    if (!self.node_list[erased].red_edges.contains(item)) {
                        delta_red += 1;
                        tww = std.math.max(self.node_list[item].red_edges.cardinality() + 1, tww);
                    }
                }
            }
<<<<<<< HEAD
            return std.math.max(delta_red, tww);
=======
            return .{ std.math.max(delta_red, tww), delta_red };
>>>>>>> f98313ca
        }

        pub fn calculateTwwOfMergeSurvivor(self: *Self, erased: T, survivor: T) T {
            var delta_red: T = 0;
            var red_iter = self.node_list[erased].red_edges.iterator();

            while (red_iter.next()) |item| {
                if (item == survivor) continue;

                if (!self.node_list[survivor].red_edges.contains(item)) {
                    delta_red += 1;
                }
            }

            delta_red += self.node_list[survivor].red_edges.cardinality();

            var black_iter = self.node_list[erased].black_edges.xorIterator(&self.node_list[survivor].black_edges);

            while (black_iter.next()) |item| {
                if (item == survivor or item == erased) {
                    continue;
                }
                // Came from erased
                if (black_iter.first) {
                    if (!self.node_list[survivor].red_edges.contains(item)) {
                        delta_red += 1;
                    }
                }
                // Came from survivor
                else {
                    if (!self.node_list[erased].red_edges.contains(item)) {
                        delta_red += 1;
                    }
                }
            }
            return delta_red;
        }

        pub fn calculateInducedTwwPotential(self: *Self, erased: T, survivor: T, ub: *InducedTwinWidthPotential, current_tww: T) InducedTwinWidthPotential {
            // NOTICE: This function performs better than calculateInducedTww at the moment
            var red_potential: i64 = 0;

            var delta_red: T = 0;

            var new_red_edges: i32 = 0;
            var red_iter = self.node_list[erased].red_edges.iterator();

            // Intuition is as following:
            // New red edges to nodes with a lot of red edges should decrease
            // the probability of taking  this move

            while (red_iter.next()) |item| {
                if (item == survivor) {
                    //red_potential -= self.node_list[survivor].red_edges.cardinality();
                    //new_red_edges-=1;
                    continue;
                }

                if (!self.node_list[survivor].red_edges.contains(item)) {
                    delta_red += 1;
                } else {
                    // We destroyed a red edge update potential
                    red_potential -= self.node_list[item].red_edges.cardinality();
                    new_red_edges -= 1;
                }
            }

            delta_red += self.node_list[survivor].red_edges.cardinality();

            var tww: T = 0;
            var black_iter = self.node_list[erased].black_edges.xorIterator(&self.node_list[survivor].black_edges);

            while (black_iter.next()) |item| {
                if (item == survivor or item == erased) {
                    continue;
                }
                // Came from erased
                if (black_iter.first) {
                    if (!self.node_list[survivor].red_edges.contains(item)) {
                        delta_red += 1;
                        new_red_edges += 1;
                        red_potential += self.node_list[item].red_edges.cardinality() + 1;
                        tww = std.math.max(self.node_list[item].red_edges.cardinality() + 1, tww);
                    }
                }
                // Came from survivor
                else {
                    if (!self.node_list[erased].red_edges.contains(item)) {
                        delta_red += 1;
                        new_red_edges += 1;
                        red_potential += self.node_list[item].red_edges.cardinality() + 1;
                        tww = std.math.max(self.node_list[item].red_edges.cardinality() + 1, tww);
                    }
                }

                const current = InducedTwinWidthPotential{ .tww = tww, .cumulative_red_edges = red_potential, .delta_red_edges = std.math.maxInt(i32) };
                if (!current.isLess(ub.*, current_tww)) {
                    return current;
                }
            }

            tww = std.math.max(tww, delta_red);
            return InducedTwinWidthPotential{ .tww = tww, .cumulative_red_edges = red_potential, .delta_red_edges = new_red_edges };
        }

        pub const InducedTwinWidth = struct {
            tww: T,
            delta_red_edges: i32,
            pub inline fn default() InducedTwinWidth {
                return InducedTwinWidth{
                    .tww = std.math.maxInt(T),
                    .delta_red_edges = std.math.maxInt(i32),
                };
            }

            pub inline fn reset(self: *InducedTwinWidth) void {
                self.tww = std.math.maxInt(T);
                self.delta_red_edges = std.math.maxInt(i32);
            }

            pub inline fn isLess(self: InducedTwinWidth, other: InducedTwinWidth) bool {
                return self.lessThan(other);
            }
            pub inline fn lessThan(self: InducedTwinWidth, other: InducedTwinWidth) bool {
                if (self.tww < other.tww or (self.tww == other.tww and self.delta_red_edges < other.delta_red_edges)) {
                    return true;
                } else {
                    return false;
                }
            }
        };

        pub fn calculateInducedTww(self: *Self, erased: T, survivor: T, upper_bound: ?T) InducedTwinWidth {
            const erased_cardinality_red = self.node_list[erased].red_edges.cardinality();
            const survivor_cardinality_red = self.node_list[survivor].red_edges.cardinality();
            if (upper_bound) |ub| {
                const erased_cardinality_black = self.node_list[erased].black_edges.cardinality();
                const survivor_cardinality_black = self.node_list[survivor].black_edges.cardinality();

                const erased_cardinality = erased_cardinality_black + erased_cardinality_red;
                const survivor_cardinality = survivor_cardinality_black + survivor_cardinality_red;

                //heuristic_024.gr
                const min_dist_black = std.math.max(erased_cardinality_black, survivor_cardinality_black) - std.math.min(erased_cardinality_black, survivor_cardinality_black);

                if (min_dist_black > ub) {
                    return InducedTwinWidth{
                        .tww = min_dist_black,
                        .delta_red_edges = std.math.maxInt(i32),
                    };
                }

                const min_dist_total = std.math.max(erased_cardinality, survivor_cardinality) - std.math.min(erased_cardinality, survivor_cardinality);

                // Fast exit
                if (min_dist_total > ub) {
                    return InducedTwinWidth{ .tww = min_dist_total, .delta_red_edges = std.math.maxInt(i32) };
                }
            }

            const upper_bound_all = upper_bound orelse std.math.maxInt(T);

            var tww: T = 0;

            var delta_red: T = 0;
            var correction_factor: T = 0;
            if (erased_cardinality_red == 0 or survivor_cardinality_red == 0) {
                delta_red = std.math.max(erased_cardinality_red, survivor_cardinality_red);
            } else {
                var red_iter = self.node_list[erased].red_edges.xorIterator(&self.node_list[survivor].red_edges);

                while (red_iter.next()) |item| {
                    if (item != survivor and item != erased) {
                        delta_red += 1;
                        tww = std.math.max(self.node_list[item].red_edges.cardinality(), tww);
                    } else {
                        correction_factor = 1;
                    }
                }
            }

            var delta_red_edges = @intCast(i32, (delta_red + correction_factor)) - @intCast(i32, erased_cardinality_red + survivor_cardinality_red);

            if (delta_red > upper_bound_all) {
                return InducedTwinWidth{ .tww = delta_red, .delta_red_edges = delta_red_edges };
            }

            var black_iter = self.node_list[erased].black_edges.xorIterator(&self.node_list[survivor].black_edges);

            while (black_iter.next()) |item| {
                if (item == survivor or item == erased) {
                    continue;
                }
                // Came from erased
                if (black_iter.first) {
                    if (!self.node_list[survivor].red_edges.contains(item)) {
                        delta_red += 1;
                        delta_red_edges += 1;
                        tww = std.math.max(self.node_list[item].red_edges.cardinality() + 1, tww);
                    }
                }
                // Came from survivor
                else {
                    if (!self.node_list[erased].red_edges.contains(item)) {
                        delta_red += 1;
                        delta_red_edges += 1;
                        tww = std.math.max(self.node_list[item].red_edges.cardinality() + 1, tww);
                    }
                }

                if (tww > upper_bound_all or delta_red > upper_bound_all) {
                    return InducedTwinWidth{ .tww = std.math.max(tww, delta_red), .delta_red_edges = delta_red_edges };
                }
            }

            tww = std.math.max(tww, delta_red);
            return InducedTwinWidth{ .tww = tww, .delta_red_edges = delta_red_edges };
        }

        pub inline fn updateLeafCount(self: *Self, node: T) void {
            if (self.node_list[node].isLeaf()) {
                const parent = self.node_list[node].getFirstNeighboor();
                self.node_list[parent].num_leafes += 1;
                self.node_list[node].num_leafes = if (self.node_list[parent].isLeaf()) 1 else 0;
            } else {
                var nb_iter = self.node_list[node].unorderedIterator();
                var count: T = 0;
                while (nb_iter.next()) |item| {
                    if (self.node_list[item].isLeaf()) {
                        count += 1;
                    }
                }
                self.node_list[node].num_leafes = count;
            }
        }

        pub fn addContractionNoMinHash(self: *Self, erased: T, survivor: T, seq: *RetraceableContractionSequence(T)) !T {
            if (self.erased_nodes.get(erased) or self.erased_nodes.get(survivor)) {
                std.debug.print("Result {} {}\n", .{ erased, survivor });
                return GraphError.InvalidContractionOneNodeErased;
            } else if (erased == survivor) {
                return GraphError.MisformedEdgeList;
            }

            self.last_merge_first_level_merge = false;
            self.last_merge_red_edges_erased.shrinkRetainingCapacity(0);

            self.erased_nodes.set(erased);
            if (self.node_list[survivor].isLeaf()) {
                const parent = self.node_list[survivor].getFirstNeighboor();
                self.node_list[parent].num_leafes -= 1;
            }
            if (self.node_list[erased].isLeaf()) {
                const parent = self.node_list[erased].getFirstNeighboor();
                self.node_list[parent].num_leafes -= 1;
            }

            var red_iter = self.node_list[erased].red_edges.iterator();
            while (red_iter.next()) |item| {
                try self.node_list[item].removeRedEdge(self.allocator, erased);
                if (item != survivor) {
                    if (!try self.node_list[survivor].addRedEdgeExists(self.allocator, item)) {
                        try self.node_list[item].addRedEdge(self.allocator, survivor);
                        self.last_merge_red_edges_erased.append(self.allocator, item) catch unreachable;
                    } else {
                        // Inform about the removal of the red edge
                        try seq.red_edge_stack.addEdge(self.failing_allocator.allocator(), red_edge_stack.NewRedEdge(T).redToDeleted(item));
                    }
                } else {
                    self.last_merge_first_level_merge = true;
                }
            }

            var tww: T = 0;
            var black_iter = self.node_list[erased].black_edges.xorIterator(&self.node_list[survivor].black_edges);

            var remove_list = std.ArrayList(T).init(self.allocator);
            defer remove_list.deinit();

            while (black_iter.next()) |item| {
                if (item == survivor or item == erased) {
                    self.last_merge_first_level_merge = true;
                    continue;
                }
                // Came from erased
                if (black_iter.first) {
                    if (!try self.node_list[survivor].addRedEdgeExists(self.allocator, item)) {
                        try seq.red_edge_stack.addEdge(self.failing_allocator.allocator(), red_edge_stack.NewRedEdge(T).blackToRedOther(item));

                        try self.node_list[item].addRedEdge(self.allocator, survivor);

                        self.last_merge_red_edges_erased.append(self.allocator, item) catch unreachable;
                    }
                }
                // Came from survivor
                else {
                    if (try self.node_list[survivor].addRedEdgeExists(self.allocator, item)) {
                        // If it existed before we inherited from erased

                        try seq.red_edge_stack.addEdge(self.failing_allocator.allocator(), red_edge_stack.NewRedEdge(T).blackToDeleted(item));
                    } else {
                        // Did not exist therefore turned
                        try seq.red_edge_stack.addEdge(self.failing_allocator.allocator(), red_edge_stack.NewRedEdge(T).blackToRedOwn(item));
                    }
                    try self.node_list[item].addRedEdge(self.allocator, survivor);

                    try self.node_list[item].removeBlackEdge(self.allocator, survivor);
                    try remove_list.append(item);
                }
                tww = std.math.max(tww, @intCast(T, self.node_list[item].red_edges.cardinality()));
            }

            for (remove_list.items) |item| {
                // Batch remove?
                try self.node_list[survivor].removeBlackEdge(self.allocator, item);
            }

            var black_remove_iter = self.node_list[erased].black_edges.iterator();
            while (black_remove_iter.next()) |item| {
                try self.node_list[item].removeBlackEdge(self.allocator, erased);
            }

            tww = std.math.max(tww, @intCast(T, self.node_list[survivor].red_edges.cardinality()));
            try seq.addContraction(self.allocator, erased, survivor, std.math.max(tww, seq.getTwinWidth()));

            self.updateLeafCount(survivor);
            return tww;
        }

        pub fn addContraction(self: *Self, erased: T, survivor: T, seq: *RetraceableContractionSequence(T)) !T {
            if (self.erased_nodes.get(erased) or self.erased_nodes.get(survivor)) {
                std.debug.print("Result {} {}\n", .{ erased, survivor });
                return GraphError.InvalidContractionOneNodeErased;
            } else if (erased == survivor) {
                return GraphError.MisformedEdgeList;
            }

            self.last_merge_first_level_merge = false;
            self.last_merge_red_edges_erased.shrinkRetainingCapacity(0);

            self.erased_nodes.set(erased);
            if (self.node_list[survivor].isLeaf()) {
                const parent = self.node_list[survivor].getFirstNeighboor();
                self.node_list[parent].num_leafes -= 1;
            }
            if (self.node_list[erased].isLeaf()) {
                const parent = self.node_list[erased].getFirstNeighboor();
                self.node_list[parent].num_leafes -= 1;
            }

            var red_iter = self.node_list[erased].red_edges.iterator();
            while (red_iter.next()) |item| {
                try self.node_list[item].removeRedEdge(self.allocator, erased);
                if (item != survivor) {
                    if (!try self.node_list[survivor].addRedEdgeExists(self.allocator, item)) {
                        try self.node_list[item].addRedEdge(self.allocator, survivor);
                        self.last_merge_red_edges_erased.append(self.allocator, item) catch unreachable;
<<<<<<< HEAD
=======
                        try self.min_hash.changedEdge(item, erased, true, survivor, true, self);
>>>>>>> f98313ca
                    } else {
                        // Inform about the removal of the red edge
                        try seq.red_edge_stack.addEdge(self.failing_allocator.allocator(), red_edge_stack.NewRedEdge(T).redToDeleted(item));
                        try self.min_hash.changedEdge(item, erased, true, null, true, self);
                    }
                } else {
                    self.last_merge_first_level_merge = true;
                }
            }

            var tww: T = 0;
            var black_iter = self.node_list[erased].black_edges.xorIterator(&self.node_list[survivor].black_edges);

            var remove_list = std.ArrayList(T).init(self.allocator);
            defer remove_list.deinit();

            while (black_iter.next()) |item| {
                if (item == survivor or item == erased) {
                    self.last_merge_first_level_merge = true;
                    continue;
                }
                // Came from erased
                if (black_iter.first) {
                    if (!try self.node_list[survivor].addRedEdgeExists(self.allocator, item)) {
                        try seq.red_edge_stack.addEdge(self.failing_allocator.allocator(), red_edge_stack.NewRedEdge(T).blackToRedOther(item));

                        try self.node_list[item].addRedEdge(self.allocator, survivor);

                        self.last_merge_red_edges_erased.append(self.allocator, item) catch unreachable;
<<<<<<< HEAD
=======
                        //self.min_hash.addTransferedEdge(item,true,false);
                        try self.min_hash.changedEdge(item, erased, false, survivor, true, self);
                    } else {
                        try self.min_hash.changedEdge(item, erased, false, null, true, self);
>>>>>>> f98313ca
                    }
                }
                // Came from survivor
                else {
                    if (try self.node_list[survivor].addRedEdgeExists(self.allocator, item)) {
                        // If it existed before we inherited from erased

                        try seq.red_edge_stack.addEdge(self.failing_allocator.allocator(), red_edge_stack.NewRedEdge(T).blackToDeleted(item));

                        try self.min_hash.changedEdge(item, survivor, false, null, true, self);
                    } else {
                        // Did not exist therefore turned
                        try seq.red_edge_stack.addEdge(self.failing_allocator.allocator(), red_edge_stack.NewRedEdge(T).blackToRedOwn(item));
                        try self.min_hash.changedEdge(item, survivor, false, survivor, true, self);
                    }
                    try self.node_list[item].addRedEdge(self.allocator, survivor);

                    try self.node_list[item].removeBlackEdge(self.allocator, survivor);
                    //self.min_hash.addChangeColorSurvivorEdge(item);
                    try remove_list.append(item);
                }
                tww = std.math.max(tww, @intCast(T, self.node_list[item].red_edges.cardinality()));
            }

            for (remove_list.items) |item| {
                // Batch remove?
                try self.node_list[survivor].removeBlackEdge(self.allocator, item);
            }

            var black_remove_iter = self.node_list[erased].black_edges.iterator();
            while (black_remove_iter.next()) |item| {
                try self.node_list[item].removeBlackEdge(self.allocator, erased);
                //self.min_hash.addRemovedEdge(item,true);
            }

            var black_iter_sur = self.node_list[survivor].black_edges.iterator();
            while (black_iter_sur.next()) |t| {
                try self.min_hash.changedEdge(t, erased, false, null, true, self);
            }

            //try self.min_hash.batchUpdateRehashNodes(erased,survivor,self);
            //var iter_survivor = self.node_list[survivor].unorderedIterator();
            //while(iter_survivor.next()) |item| {
            //	if(item == erased) continue;
            //	try self.min_hash.rehashNode(item,self);
            //}
            try self.min_hash.rehashNode(survivor, self);
            //try self.min_hash.removeNode(erased);

            tww = std.math.max(tww, @intCast(T, self.node_list[survivor].red_edges.cardinality()));
            try seq.addContraction(self.allocator, erased, survivor, std.math.max(tww, seq.getTwinWidth()));

            self.updateLeafCount(survivor);
            return tww;
        }

<<<<<<< HEAD
        pub fn forceExactSolverToProduceSolution(self: *Self) void {
            std.debug.print("Force exact solver to produce solution", .{});
            self.force_exact_solver_to_solve = true;
        }

        pub fn solveExact(self: *Self) !T {
            var org_graph = try std.ArrayList(exact_bs.MatrixGraphFromInducedSubGraph).initCapacity(self.allocator, self.connected_components.items.len);
            defer org_graph.deinit();
            defer for (org_graph.items) |*item| item.deinit();

            for (self.connected_components.items) |cc| {
                try org_graph.append(try exact_bs.matrixGraphUnionFromInducedSubGraph(T, &cc.subgraph, self.allocator));
            }

            var heu_tww = @intCast(u32, try self.solveGreedy());

            if (true) {
                std.debug.print("Heuristic TWW: {d}\n", .{heu_tww});
                for (self.connected_components.items) |*cc| {
                    if (cc.subgraph.nodes.len > 10) {
                        std.debug.print("  -> CC: n={d} tww={d}\n", .{ cc.subgraph.nodes.len, cc.tww });
                    }
                }
            }

            var lower: T = 0;
            while (true) {
                var upper_bound: u32 = 0;
                for (self.connected_components.items) |cc| {
                    if (cc.tww > heu_tww) {
                        return GraphError.ExactSuboptimal;
                    }
                    upper_bound = @max(upper_bound, cc.tww);
                }

                if (upper_bound <= lower) {
                    return lower;
                }

                var cc_iter = self.connected_components_min_heap.iterator();
                while (cc_iter.next()) |cc| {
                    var component = &self.connected_components.items[cc.index];
                    if (component.tww < upper_bound) {
                        if (component.subgraph.nodes.len > 10) {
                            std.debug.print("Skip CC for the moment n={d} tww={d} | lower={d} upper={d}\n", .{ component.subgraph.nodes.len, component.tww, lower, upper_bound });
                        }
                        continue;
                    }
                    var subgraph = &org_graph.items[cc.index];

                    // the exact solver treats the upper as exclusive; i.e. by setting it to the heuristic tww,
                    // we force the solver to produce a better solution or fail.
                    std.debug.print("Invoke exact solver with |CC|={d} lower={d} upper={d}\n", .{ component.subgraph.nodes.len, lower, upper_bound });
                    var improved_result = solver_bnb.solveCCExactly(T, component, self.allocator, subgraph, lower, upper_bound + @boolToInt(self.force_exact_solver_to_solve)) catch |e| {
                        if (e == solver_bnb.SolverError.Infeasable) {
                            std.debug.print(" ... infeasable\n", .{});

                            if (self.force_exact_solver_to_solve) {
                                return GraphError.ExactSuboptimal;
                            }

                            lower = @intCast(T, upper_bound);
                            break;
                        }
                        std.debug.print(" ... failed\n", .{});
                        return e;
                    };
                    std.debug.print(" ... solve with tww={d}\n", .{improved_result});

                    lower = @max(lower, @intCast(T, improved_result));
                }
            }

            try self.combineContractionSequences();

            return lower;
        }

        pub fn combineContractionSequences(self: *Self) !void {
            self.contraction.reset();
=======
        pub fn solveGreedy(self: *Self) !T {
            const K = 20;
            const P = 100;
>>>>>>> f98313ca

            var cc_iter = self.connected_components_min_heap.iterator();
            var tww: T = 0;
            _ = tww;
            var last_node: ?T = null;
<<<<<<< HEAD
=======
            self.contraction.reset();
            while (cc_iter.next()) |cc| {
                // Only for small exact graphs
                if (T == u8 and self.connected_components.items[cc.index].subgraph.nodes.len < 128) {
                    tww = std.math.max(try self.connected_components.items[cc.index].solveGreedy(K, P, &solver), tww);
                } else {
                    tww = std.math.max(try self.connected_components.items[cc.index].solveGreedyTopK(K, P, &solver), tww);
                    //tww = std.math.max(try self.connected_components.items[cc.index].solveSweepingTopK(K,P,&solver),tww);
                }
>>>>>>> f98313ca

            while (cc_iter.next()) |cc| {
                if (self.connected_components.items[cc.index].subgraph.nodes.len == 1) {
                    const survivor = self.connected_components.items[cc.index].subgraph.nodes[0];
                    if (last_node) |ln| {
                        try self.contraction.addContraction(contraction.Contraction(T){
                            .erased = survivor,
                            .survivor = ln,
                        });
                    } else {
                        last_node = survivor;
                    }
                } else if (self.connected_components.items[cc.index].best_contraction_sequence.getLastContraction()) |ctr| {
                    try self.contraction.append(&self.connected_components.items[cc.index].best_contraction_sequence);
                    if (last_node) |ln| {
                        try self.contraction.addContraction(contraction.Contraction(T){
                            .erased = ctr.survivor,
                            .survivor = ln,
                        });
                    } else {
                        last_node = ctr.survivor;
                    }
                }
            }
        }

        pub fn solveGreedy(self: *Self) !T {
            const K = 20;
            const P = 100;

            // NOTICE: This function is single pass at the moment!
            var solver = try solver_resources.SolverResources(T, K, P).init(self);
            defer solver.deinit(self.allocator);
            var cc_iter = self.connected_components_min_heap.iterator();
            var tww: T = 0;

            self.contraction.reset();
            while (cc_iter.next()) |cc| {
                // Only for small exact graphs

                var cc_inst = &self.connected_components.items[cc.index];

                if (T == u8 and cc_inst.subgraph.nodes.len < 128) {
                    var cc_tww = try cc_inst.solveGreedy(K, P, &solver);
                    cc_inst.tww = cc_tww;
                    tww = std.math.max(cc_tww, tww);
                } else {
                    var cc_tww = try cc_inst.solveGreedyTopK(K, P, &solver);
                    cc_inst.tww = cc_tww;
                    tww = std.math.max(cc_tww, tww);
                }
            }

            try self.combineContractionSequences();

            return tww;
        }

        pub fn new(number_of_nodes: T, allocator: std.mem.Allocator) !Self {
            var node_list = try allocator.alloc(NodeType, number_of_nodes);

            for (node_list) |*node| {
                node.black_edges = compressed_bitset.FastCompressedBitmap(T, promote_thresh, degrade_tresh).init(number_of_nodes);
                node.red_edges = compressed_bitset.FastCompressedBitmap(T, promote_thresh, degrade_tresh).init(number_of_nodes);
                node.high_degree_node = null;
                node.num_leafes = 0;
            }

            //TODO: Add some errdefer's here

            var graph = Self{
                .number_of_nodes = number_of_nodes,
                .number_of_edges = 0,
                .node_list = node_list,
                .allocator = allocator,
                .contraction = try contraction.ContractionSequence(T).init(allocator, number_of_nodes),
                .scratch_bitset = try bitset.FastBitSet.initEmpty(number_of_nodes, allocator),
                .erased_nodes = try bitset.FastBitSet.initEmpty(number_of_nodes, allocator),
                .connected_components = std.ArrayListUnmanaged(connected_components.ConnectedComponent(T)){},
                .trivial_connected_component_contraction_sequence = std.ArrayListUnmanaged(u32){},
                .connected_components_min_heap = std.PriorityQueue(connected_components.ConnectedComponentIndex(T), void, connected_components.ConnectedComponentIndex(T).compareComponentIndexDesc).init(allocator, {}),
                .failing_allocator = std.heap.FixedBufferAllocator.init(&[_]u8{}),
                .connected_components_node_list_slice = try allocator.alloc(T, number_of_nodes),
                .started_at = try std.time.Instant.now(),
<<<<<<< HEAD
                .last_merge_first_level_merge = false,
                .last_merge_red_edges_erased = try std.ArrayListUnmanaged(T).initCapacity(allocator, number_of_nodes),
                .force_exact_solver_to_solve = false,
=======
                .min_hash = undefined,
                .last_merge_first_level_merge = false,
                .last_merge_red_edges_erased = try std.ArrayListUnmanaged(T).initCapacity(allocator, number_of_nodes),
>>>>>>> f98313ca
            };
            graph.min_hash = try min_hash_mod.MinHashSimiliarity(T, 1).init(allocator, 50, graph.number_of_nodes);

            return graph;
        }

        pub inline fn density(self: *const Self) f64 {
            return (2 * @intToFloat(f64, self.number_of_edges)) / (@intToFloat(f64, self.number_of_nodes) * @intToFloat(f64, self.number_of_nodes - 1));
        }

        pub fn loadFromPace(allocator: std.mem.Allocator, pace: *pace_2023.Pace2023Fmt(T)) !Self {
            var node_list = try allocator.alloc(NodeType, pace.number_of_nodes);

            for (0..pace.number_of_nodes) |index| {
                node_list[index].black_edges = try compressed_bitset.FastCompressedBitmap(T, promote_thresh, degrade_tresh).fromUnsorted(allocator, &pace.nodes[index].edges, @intCast(T, pace.number_of_nodes));
                node_list[index].red_edges = compressed_bitset.FastCompressedBitmap(T, promote_thresh, degrade_tresh).init(@intCast(T, pace.number_of_nodes));
                node_list[index].high_degree_node = null;
                node_list[index].num_leafes = 0;
            }

            for (0..pace.number_of_nodes) |index| {
                if (node_list[index].cardinality() == 1) {
                    const parent = node_list[index].getFirstNeighboor();
                    node_list[parent].num_leafes += 1;
                }
            }

            // Remove allocations on failure
            errdefer {
                for (node_list) |*node| {
                    node.black_edges.deinit(allocator);
                    node.red_edges.deinit(allocator);
                    node.high_degree_node = null;
                }
                allocator.free(node_list);
            }

            var graph_instance = Self{
                .number_of_nodes = pace.number_of_nodes,
                .number_of_edges = pace.number_of_edges, //ATM
                .node_list = node_list,
                .allocator = allocator,
                .contraction = try contraction.ContractionSequence(T).init(allocator, pace.number_of_nodes),
                .erased_nodes = try bitset.FastBitSet.initEmpty(pace.number_of_nodes, allocator),
                .scratch_bitset = try bitset.FastBitSet.initEmpty(pace.number_of_nodes, allocator),
                .connected_components = std.ArrayListUnmanaged(connected_components.ConnectedComponent(T)){},
                .trivial_connected_component_contraction_sequence = std.ArrayListUnmanaged(u32){},
                .connected_components_node_list_slice = try allocator.alloc(T, pace.number_of_nodes),
                .connected_components_min_heap = std.PriorityQueue(connected_components.ConnectedComponentIndex(T), void, connected_components.ConnectedComponentIndex(T).compareComponentIndexDesc).init(allocator, {}),
                .failing_allocator = std.heap.FixedBufferAllocator.init(&[_]u8{}),
                .started_at = try std.time.Instant.now(),
<<<<<<< HEAD
                .last_merge_first_level_merge = false,
                .last_merge_red_edges_erased = try std.ArrayListUnmanaged(T).initCapacity(allocator, pace.number_of_nodes),
                .force_exact_solver_to_solve = false,
=======
                .min_hash = undefined,
                .last_merge_first_level_merge = false,
                .last_merge_red_edges_erased = try std.ArrayListUnmanaged(T).initCapacity(allocator, pace.number_of_nodes),
>>>>>>> f98313ca
            };

            var hash = try min_hash_mod.MinHashSimilarity(T, 4).init(graph_instance.allocator, 40, 17, graph_instance.number_of_nodes);
            graph_instance.min_hash = hash;

            return graph_instance;
        }

        pub fn findAllConnectedComponents(self: *Self) ![][]u32 {
            self.scratch_bitset.unsetAll();

            var bfs_stack = try bfs_mod.BfsQueue(T).init(self.allocator, self.number_of_nodes);
            defer bfs_stack.deinit(self.allocator);

            var unsetIter = self.scratch_bitset.iterUnset();
            var non_trivial_components: u32 = 0;

            var current_slice_start: u32 = 0;
            var current_slice_ptr: u32 = 0;

            while (unsetIter.next()) |item| {
                if (self.scratch_bitset.get(item)) {
                    continue;
                }
                var iterator = bfs_mod.bfs(T, @intCast(T, item), self, &self.scratch_bitset, &bfs_stack, .{ .max_level = std.math.maxInt(T), .kind = .black });

                while (iterator.next()) |node| {
                    self.scratch_bitset.set(node);
                    self.connected_components_node_list_slice[current_slice_ptr] = node;
                    current_slice_ptr += 1;
                }

                var tmp = self.connected_components_node_list_slice[current_slice_start..current_slice_ptr];
                if (tmp.len < 2) { // trivial component
                    for (tmp) |node| {
                        try self.trivial_connected_component_contraction_sequence.append(self.allocator, @as(u32, node));
                    }
                } else {
                    non_trivial_components += 1;
                    try self.connected_components.append(self.allocator, try connected_components.ConnectedComponent(T).init(self.allocator, tmp, iterator.level, self));
                }
                current_slice_start = current_slice_ptr;
            }

            // construct solution tracking
            var cc_solutions = try self.allocator.alloc([]u32, non_trivial_components + 1);
            for (0..non_trivial_components) |i| {
                cc_solutions[i] = self.connected_components.items[i].contraction_slice;
            }
            const items = self.trivial_connected_component_contraction_sequence.items;
            const last_index = non_trivial_components;
            if (items.len == 0) {
                cc_solutions[last_index] = &[_]u32{};
            } else if (items.len == 1) {
                cc_solutions[last_index] = try self.allocator.alloc(u32, 1);
                cc_solutions[last_index][0] = self.trivial_connected_component_contraction_sequence.items[0];
            } else {
                cc_solutions[last_index] = try self.allocator.alloc(u32, (items.len - 1) * 2);
                var j: usize = 0;
                for (0..(items.len - 1)) |i| {
                    cc_solutions[last_index][j] = items[i + 1];
                    cc_solutions[last_index][j + 1] = items[i];
                    j += 2;
                }
            }

            try self.connected_components_min_heap.ensureTotalCapacity(self.connected_components.items.len);
            for (0..self.connected_components.items.len) |index| {
                try self.connected_components_min_heap.add(connected_components.ConnectedComponentIndex(T){ .tww = self.connected_components.items[index].tww, .index = @intCast(T, index) });
            }

            var tww = self.connected_components_min_heap.remove();
            //std.debug.print("Found {} components largest {} and tww {} density {}\n", .{ components, largest, tww.tww, self.density() });
            try self.connected_components_min_heap.add(tww);
            return cc_solutions;
        }

        pub fn deinit(self: *Self) void {
            for (self.node_list) |*node| {
                node.black_edges.deinit(self.allocator);
                node.red_edges.deinit(self.allocator);
            }
            for (self.connected_components.items) |*connected_component| {
                connected_component.deinit(self.allocator);
            }
            self.connected_components.deinit(self.allocator);
            self.connected_components_min_heap.deinit();
            self.trivial_connected_component_contraction_sequence.deinit(self.allocator);

            self.contraction.deinit(self.allocator);
            self.allocator.free(self.connected_components_node_list_slice);
            self.scratch_bitset.deinit(self.allocator);
            self.erased_nodes.deinit(self.allocator);
            self.last_merge_red_edges_erased.deinit(self.allocator);
            self.allocator.free(self.node_list);
        }
    };
}

test "Check simple loading" {
    var allocator = std.heap.GeneralPurposeAllocator(.{}){};
    defer std.debug.assert(!allocator.deinit());

    var pace_fmt = try pace_2023.Pace2023Fmt(u8).fromFile(allocator.allocator(), "instances/tiny/tiny001.gr");
    defer pace_fmt.deinit(allocator.allocator());
    var graph = try Graph(u8).loadFromPace(allocator.allocator(), &pace_fmt);
    // Free ressources
    defer graph.deinit();

    try std.testing.expectEqual(graph.number_of_nodes, 10);
    try std.testing.expectEqual(graph.number_of_edges, 9);
}

test "Test contraction Tiny 1" {
    var allocator = std.heap.GeneralPurposeAllocator(.{}){};
    defer std.debug.assert(!allocator.deinit());

    var pace_fmt = try pace_2023.Pace2023Fmt(u8).fromFile(allocator.allocator(), "instances/tiny/tiny001.gr");
    defer pace_fmt.deinit(allocator.allocator());

    var ret = try RetraceableContractionSequence(u8).init(allocator.allocator(), 10, 9);
    defer ret.deinit(allocator.allocator());

    var graph = try Graph(u8).loadFromPace(allocator.allocator(), &pace_fmt);
    // Free ressources
    defer graph.deinit();

    try std.testing.expectEqual(graph.number_of_nodes, 10);
    try std.testing.expectEqual(graph.number_of_edges, 9);
    try std.testing.expectEqual(graph.node_list[8].num_leafes, 1);
    try std.testing.expectEqual(graph.node_list[1].num_leafes, 1);

    var i: u8 = 9;
    while (i > 0) {
        if (i > 2) {
            try std.testing.expectEqual(graph.node_list[i - 1].num_leafes, 1);
        } else if (i == 2) {
            try std.testing.expectEqual(graph.node_list[i - 1].num_leafes, 2);
        } else if (i == 1) {
            try std.testing.expectEqual(graph.node_list[9].num_leafes, 1);
            try std.testing.expectEqual(graph.node_list[0].num_leafes, 1);
        }
        var tww = try graph.addContraction(i - 1, 9, &ret);
        if (i > 1) {
            try std.testing.expectEqual(@as(u32, 1), tww);
        } else {
            try std.testing.expectEqual(@as(u32, 0), tww);
        }
        i -= 1;
    }
}

test "Test contraction Tiny 2" {
    var allocator = std.heap.GeneralPurposeAllocator(.{}){};
    defer std.debug.assert(!allocator.deinit());

    var pace_fmt = try pace_2023.Pace2023Fmt(u8).fromFile(allocator.allocator(), "instances/tiny/tiny002.gr");
    defer pace_fmt.deinit(allocator.allocator());

    var ret = try RetraceableContractionSequence(u8).init(allocator.allocator(), 10, 10);
    defer ret.deinit(allocator.allocator());

    var graph = try Graph(u8).loadFromPace(allocator.allocator(), &pace_fmt);
    // Free ressources
    defer graph.deinit();

    try std.testing.expectEqual(graph.number_of_nodes, 10);
    try std.testing.expectEqual(graph.number_of_edges, 10);

    var i: u8 = 9;
    while (i > 0) {
        var tww = try graph.addContraction(i - 1, 9, &ret);
        if (i > 2) {
            try std.testing.expectEqual(@as(u32, 2), tww);
        } else if (i > 1) {
            try std.testing.expectEqual(@as(u32, 1), tww);
        } else {
            try std.testing.expectEqual(@as(u32, 0), tww);
        }
        i -= 1;
    }
}

test "Test contraction custom" {
    var allocator = std.heap.GeneralPurposeAllocator(.{}){};
    defer std.debug.assert(!allocator.deinit());

    var ret = try RetraceableContractionSequence(u8).init(allocator.allocator(), 10, 10);
    defer ret.deinit(allocator.allocator());

    var graph = try Graph(u8).new(10, allocator.allocator());
    // Free ressources
    defer graph.deinit();

    try std.testing.expectEqual(graph.number_of_nodes, 10);

    try graph.addEdge(0, 1);
    try graph.addEdge(1, 2);
    try graph.addEdge(2, 3);
    try graph.addEdge(3, 4);
    try graph.addEdge(4, 5);
    try graph.addEdge(5, 6);
    _ = try graph.addContraction(0, 6, &ret);
    var i: u8 = 9;
    while (i > 0) {
        try std.testing.expectEqual(graph.node_list[i].num_leafes, 0);
        i -= 1;
    }
}

test "Test contraction retrace Tiny 2" {
    var allocator = std.heap.GeneralPurposeAllocator(.{}){};
    defer std.debug.assert(!allocator.deinit());

    var pace_fmt = try pace_2023.Pace2023Fmt(u8).fromFile(allocator.allocator(), "instances/tiny/tiny002.gr");
    defer pace_fmt.deinit(allocator.allocator());

    var ret = try RetraceableContractionSequence(u8).init(allocator.allocator(), 10, 10);
    defer ret.deinit(allocator.allocator());

    var graph = try Graph(u8).loadFromPace(allocator.allocator(), &pace_fmt);
    // Free ressources
    defer graph.deinit();

    try std.testing.expectEqual(graph.number_of_nodes, 10);
    try std.testing.expectEqual(graph.number_of_edges, 10);

    var i: u8 = 9;
    while (i > 0) {
        if (i == 1) {
            try std.testing.expectEqual(graph.node_list[9].num_leafes, 1);
            try std.testing.expectEqual(graph.node_list[0].num_leafes, 1);
        }
        var tww = try graph.addContraction(i - 1, 9, &ret);
        if (i > 2) {
            try std.testing.expectEqual(@as(u32, 2), tww);
        } else if (i > 1) {
            try std.testing.expectEqual(@as(u32, 1), tww);
        } else {
            try std.testing.expectEqual(@as(u32, 0), tww);
        }
        i -= 1;
    }
    i = 9;
    while (i > 0) {
        try graph.revertLastContraction(&ret);

        const tww = ret.getTwinWidth();

        if (i == 9) {
            try std.testing.expectEqual(@as(u32, 2), tww);
        } else if (i == 1) {
            try std.testing.expectEqual(@as(u32, 0), tww);
        } else {
            try std.testing.expectEqual(@as(u32, 2), tww);
        }
        for (graph.node_list) |*node| {
            try std.testing.expect(node.red_edges.cardinality() <= tww);
        }
        i -= 1;
    }
    var count: u32 = 0;
    for (graph.node_list) |node| {
        try std.testing.expectEqual(node.red_edges.cardinality(), 0);
        count += node.black_edges.cardinality();
    }
    try std.testing.expectEqual(count, 20);
}

test "Test contraction Tiny 3" {
    var allocator = std.heap.GeneralPurposeAllocator(.{}){};
    defer std.debug.assert(!allocator.deinit());

    var pace_fmt = try pace_2023.Pace2023Fmt(u8).fromFile(allocator.allocator(), "instances/tiny/tiny003.gr");
    defer pace_fmt.deinit(allocator.allocator());

    var ret = try RetraceableContractionSequence(u8).init(allocator.allocator(), 10, 10);
    defer ret.deinit(allocator.allocator());

    var graph = try Graph(u8).loadFromPace(allocator.allocator(), &pace_fmt);
    // Free ressources
    defer graph.deinit();

    try std.testing.expectEqual(graph.number_of_nodes, 10);
    try std.testing.expectEqual(graph.number_of_edges, 45);

    var i: u8 = 9;
    while (i > 0) {
        var tww = try graph.addContraction(i - 1, 9, &ret);
        try std.testing.expectEqual(@as(u32, 0), tww);
        i -= 1;
    }
}

test "Test contraction retrace Tiny 3" {
    var allocator = std.heap.GeneralPurposeAllocator(.{}){};
    defer std.debug.assert(!allocator.deinit());

    var pace_fmt = try pace_2023.Pace2023Fmt(u8).fromFile(allocator.allocator(), "instances/tiny/tiny003.gr");
    defer pace_fmt.deinit(allocator.allocator());

    var ret = try RetraceableContractionSequence(u8).init(allocator.allocator(), 10, 45);
    defer ret.deinit(allocator.allocator());
    var graph = try Graph(u8).loadFromPace(allocator.allocator(), &pace_fmt);
    // Free ressources
    defer graph.deinit();

    try std.testing.expectEqual(graph.number_of_nodes, 10);
    try std.testing.expectEqual(graph.number_of_edges, 45);

    var i: u8 = 9;
    while (i > 0) {
        var tww = try graph.addContraction(i - 1, 9, &ret);
        try std.testing.expectEqual(@as(u32, 0), tww);
        i -= 1;
    }
    i = 9;
    while (i > 0) {
        try graph.revertLastContraction(&ret);
        var tww = graph.getCurrentTwinWidth();
        try std.testing.expectEqual(@as(u32, 0), tww);
        for (graph.node_list) |*node| {
            try std.testing.expect(node.red_edges.cardinality() <= tww);
        }
        i -= 1;
    }

    i = 9;
    while (i > 0) {
        var tww = try graph.addContraction(i - 1, 9, &ret);
        try std.testing.expectEqual(@as(u32, 0), tww);
        i -= 1;
    }
}

test "Test contraction Tiny 4" {
    var allocator = std.heap.GeneralPurposeAllocator(.{}){};
    defer std.debug.assert(!allocator.deinit());

    var pace_fmt = try pace_2023.Pace2023Fmt(u8).fromFile(allocator.allocator(), "instances/tiny/tiny004.gr");
    defer pace_fmt.deinit(allocator.allocator());

    var ret = try RetraceableContractionSequence(u8).init(allocator.allocator(), 10, 9);
    defer ret.deinit(allocator.allocator());

    var graph = try Graph(u8).loadFromPace(allocator.allocator(), &pace_fmt);
    // Free ressources
    defer graph.deinit();

    try std.testing.expectEqual(graph.number_of_nodes, 10);
    try std.testing.expectEqual(graph.number_of_edges, 9);

    var i: u8 = 9;
    while (i > 0) {
        try std.testing.expectEqual(graph.node_list[0].num_leafes, i);
        var tww = try graph.addContraction(i - 1, 9, &ret);
        try std.testing.expectEqual(@as(u32, 0), tww);
        i -= 1;
    }
}

test "Test contraction retrace Tiny 4" {
    var allocator = std.heap.GeneralPurposeAllocator(.{}){};
    defer std.debug.assert(!allocator.deinit());

    var pace_fmt = try pace_2023.Pace2023Fmt(u8).fromFile(allocator.allocator(), "instances/tiny/tiny004.gr");
    defer pace_fmt.deinit(allocator.allocator());
    var ret = try RetraceableContractionSequence(u8).init(allocator.allocator(), 10, 9);
    defer ret.deinit(allocator.allocator());
    var graph = try Graph(u8).loadFromPace(allocator.allocator(), &pace_fmt);
    // Free ressources
    defer graph.deinit();

    try std.testing.expectEqual(graph.number_of_nodes, 10);
    try std.testing.expectEqual(graph.number_of_edges, 9);

    var i: u8 = 9;
    while (i > 0) {
        var tww = try graph.addContraction(i - 1, 9, &ret);
        try std.testing.expectEqual(@as(u32, 0), tww);
        i -= 1;
    }
    i = 9;
    while (i > 0) {
        try graph.revertLastContraction(&ret);
        var tww = graph.getCurrentTwinWidth();
        try std.testing.expectEqual(@as(u32, 0), tww);
        for (graph.node_list) |*node| {
            try std.testing.expect(node.red_edges.cardinality() <= tww);
        }
        i -= 1;
    }
}

test "Test contraction Tiny 6" {
    var allocator = std.heap.GeneralPurposeAllocator(.{}){};
    defer std.debug.assert(!allocator.deinit());

    var pace_fmt = try pace_2023.Pace2023Fmt(u8).fromFile(allocator.allocator(), "instances/tiny/tiny006.gr");
    defer pace_fmt.deinit(allocator.allocator());

    var ret = try RetraceableContractionSequence(u8).init(allocator.allocator(), 10, 5);
    defer ret.deinit(allocator.allocator());
    var graph = try Graph(u8).loadFromPace(allocator.allocator(), &pace_fmt);
    // Free ressources
    defer graph.deinit();

    try std.testing.expectEqual(graph.number_of_nodes, 10);
    try std.testing.expectEqual(graph.number_of_edges, 5);

    var i: u8 = 9;
    var tww: u32 = 0;
    while (true) {
        tww = std.math.max(tww, try graph.addContraction(i - 1, i, &ret));
        if (i == 1) {
            break;
        }
        i -= 2;
    }
    try std.testing.expectEqual(@as(u32, 0), tww);
}

test "Check simple failed loading" {
    var allocator = std.heap.GeneralPurposeAllocator(.{}){};
    // Should never fail since the ressources should be managed
    defer std.debug.assert(!allocator.deinit());

    var pace_fmt = pace_2023.Pace2023Fmt(u8).fromFile(allocator.allocator(), "instances/tiny/tiny001.grfailure") catch |err| {
        try std.testing.expectEqual(err, error.FileNotFound);
        return;
    };

    var graph = try Graph(u8).loadFromPace(allocator.allocator(), &pace_fmt);
    _ = graph;
    // Should never be reached
    std.debug.assert(false);
}

test "Check simple graph" {
    var allocator = std.heap.GeneralPurposeAllocator(.{}){};
    // Should never fail since the ressources should be managed
    //defer std.debug.assert(!allocator.deinit());

    var graph = try Graph(u8).new(5, allocator.allocator());

    var ret = try RetraceableContractionSequence(u8).init(allocator.allocator(), 10, 4);
    defer ret.deinit(allocator.allocator());

    try graph.addEdge(0, 1);
    try graph.addEdge(1, 2);
    try graph.addEdge(1, 3);
    try graph.addEdge(1, 4);

    _ = try graph.addContraction(1, 0, &ret);

    try std.testing.expectEqual(graph.node_list[0].red_edges.cardinality(), 3);
}<|MERGE_RESOLUTION|>--- conflicted
+++ resolved
@@ -17,7 +17,8 @@
 
 const pace_2023 = @import("../pace_2023/pace_fmt.zig");
 
-pub const GraphError = error{ FileNotFound, NotPACEFormat, GraphTooLarge, MisformedEdgeList, InvalidContractionOneNodeErased, ContractionOverflow, NoContractionLeft, NegativeNumberOfLeafes, UnknownError, ExactSuboptimal };
+pub const GraphError = error{ FileNotFound, //
+NotPACEFormat, GraphTooLarge, MisformedEdgeList, InvalidContractionOneNodeErased, ContractionOverflow, NoContractionLeft, NegativeNumberOfLeafes, ExactSuboptimal };
 
 pub fn Graph(comptime T: type) type {
     comptime if (!comptime_util.checkIfIsCompatibleInteger(T)) {
@@ -29,11 +30,8 @@
 
     return struct {
         const Self = @This();
-<<<<<<< HEAD
         pub const IntType = T;
-=======
         pub const NodeType = Node(T, promote_thresh, degrade_tresh);
->>>>>>> f98313ca
         pub const promote_thresh_inner = promote_thresh;
         number_of_nodes: u32,
         number_of_edges: u32,
@@ -74,15 +72,13 @@
         last_merge_first_level_merge: bool,
         last_merge_red_edges_erased: std.ArrayListUnmanaged(T),
 
-<<<<<<< HEAD
+        min_hash: min_hash_mod.MinHashSimilarity(T, 4),
+
         // Usually the exact tries to find a solution that is strictly better than
         // the heuristic one (oftentimes only proving a lower bound). If set to true,
         // we force the solver to produce a solution (by increasing the upper bound)
         // and report an error if it fails to do so. Useful for testing.
         force_exact_solver_to_solve: bool,
-=======
-        min_hash: min_hash_mod.MinHashSimilarity(T, 4),
->>>>>>> f98313ca
 
         pub const LargeListStorageType = compressed_bitset.FastCompressedBitmap(T, promote_thresh, degrade_tresh);
 
@@ -310,11 +306,6 @@
             }
         };
 
-<<<<<<< HEAD
-        pub fn calculateMaxTwwOfNewNeighbors(self: *Self, erased: T, survivor: T) T {
-            var delta_red: T = 0;
-            var tww: T = 0;
-=======
         pub const TwwScorer = struct {
             tww: T,
             tww_nb: T,
@@ -516,7 +507,6 @@
         pub fn calculateMaxTwwOfNewNeighbors(self: *Self, erased: T, survivor: T) struct { T, T } {
             var delta_red: T = 0;
             var tww: T = 0;
->>>>>>> f98313ca
             var red_iter = self.node_list[erased].red_edges.iterator();
 
             while (red_iter.next()) |item| {
@@ -551,11 +541,7 @@
                     }
                 }
             }
-<<<<<<< HEAD
-            return std.math.max(delta_red, tww);
-=======
             return .{ std.math.max(delta_red, tww), delta_red };
->>>>>>> f98313ca
         }
 
         pub fn calculateTwwOfMergeSurvivor(self: *Self, erased: T, survivor: T) T {
@@ -913,10 +899,7 @@
                     if (!try self.node_list[survivor].addRedEdgeExists(self.allocator, item)) {
                         try self.node_list[item].addRedEdge(self.allocator, survivor);
                         self.last_merge_red_edges_erased.append(self.allocator, item) catch unreachable;
-<<<<<<< HEAD
-=======
                         try self.min_hash.changedEdge(item, erased, true, survivor, true, self);
->>>>>>> f98313ca
                     } else {
                         // Inform about the removal of the red edge
                         try seq.red_edge_stack.addEdge(self.failing_allocator.allocator(), red_edge_stack.NewRedEdge(T).redToDeleted(item));
@@ -946,13 +929,10 @@
                         try self.node_list[item].addRedEdge(self.allocator, survivor);
 
                         self.last_merge_red_edges_erased.append(self.allocator, item) catch unreachable;
-<<<<<<< HEAD
-=======
                         //self.min_hash.addTransferedEdge(item,true,false);
                         try self.min_hash.changedEdge(item, erased, false, survivor, true, self);
                     } else {
                         try self.min_hash.changedEdge(item, erased, false, null, true, self);
->>>>>>> f98313ca
                     }
                 }
                 // Came from survivor
@@ -1009,7 +989,6 @@
             return tww;
         }
 
-<<<<<<< HEAD
         pub fn forceExactSolverToProduceSolution(self: *Self) void {
             std.debug.print("Force exact solver to produce solution", .{});
             self.force_exact_solver_to_solve = true;
@@ -1090,28 +1069,11 @@
 
         pub fn combineContractionSequences(self: *Self) !void {
             self.contraction.reset();
-=======
-        pub fn solveGreedy(self: *Self) !T {
-            const K = 20;
-            const P = 100;
->>>>>>> f98313ca
 
             var cc_iter = self.connected_components_min_heap.iterator();
             var tww: T = 0;
             _ = tww;
             var last_node: ?T = null;
-<<<<<<< HEAD
-=======
-            self.contraction.reset();
-            while (cc_iter.next()) |cc| {
-                // Only for small exact graphs
-                if (T == u8 and self.connected_components.items[cc.index].subgraph.nodes.len < 128) {
-                    tww = std.math.max(try self.connected_components.items[cc.index].solveGreedy(K, P, &solver), tww);
-                } else {
-                    tww = std.math.max(try self.connected_components.items[cc.index].solveGreedyTopK(K, P, &solver), tww);
-                    //tww = std.math.max(try self.connected_components.items[cc.index].solveSweepingTopK(K,P,&solver),tww);
-                }
->>>>>>> f98313ca
 
             while (cc_iter.next()) |cc| {
                 if (self.connected_components.items[cc.index].subgraph.nodes.len == 1) {
@@ -1196,15 +1158,9 @@
                 .failing_allocator = std.heap.FixedBufferAllocator.init(&[_]u8{}),
                 .connected_components_node_list_slice = try allocator.alloc(T, number_of_nodes),
                 .started_at = try std.time.Instant.now(),
-<<<<<<< HEAD
-                .last_merge_first_level_merge = false,
-                .last_merge_red_edges_erased = try std.ArrayListUnmanaged(T).initCapacity(allocator, number_of_nodes),
-                .force_exact_solver_to_solve = false,
-=======
                 .min_hash = undefined,
                 .last_merge_first_level_merge = false,
                 .last_merge_red_edges_erased = try std.ArrayListUnmanaged(T).initCapacity(allocator, number_of_nodes),
->>>>>>> f98313ca
             };
             graph.min_hash = try min_hash_mod.MinHashSimiliarity(T, 1).init(allocator, 50, graph.number_of_nodes);
 
@@ -1256,15 +1212,10 @@
                 .connected_components_min_heap = std.PriorityQueue(connected_components.ConnectedComponentIndex(T), void, connected_components.ConnectedComponentIndex(T).compareComponentIndexDesc).init(allocator, {}),
                 .failing_allocator = std.heap.FixedBufferAllocator.init(&[_]u8{}),
                 .started_at = try std.time.Instant.now(),
-<<<<<<< HEAD
+                .min_hash = undefined,
                 .last_merge_first_level_merge = false,
                 .last_merge_red_edges_erased = try std.ArrayListUnmanaged(T).initCapacity(allocator, pace.number_of_nodes),
                 .force_exact_solver_to_solve = false,
-=======
-                .min_hash = undefined,
-                .last_merge_first_level_merge = false,
-                .last_merge_red_edges_erased = try std.ArrayListUnmanaged(T).initCapacity(allocator, pace.number_of_nodes),
->>>>>>> f98313ca
             };
 
             var hash = try min_hash_mod.MinHashSimilarity(T, 4).init(graph_instance.allocator, 40, 17, graph_instance.number_of_nodes);
