const std = @import("std");
const bitset = @import("../util/two_level_bitset.zig");
const edge_list = @import("edge_list.zig");
const red_edge_stack = @import("red_edge_stack.zig");
const contraction = @import("../tww/contraction_sequence.zig");
const comptime_util = @import("../util/comptime_checks.zig");
const RetraceableContractionSequence = @import("../tww/retraceable_contraction_sequence.zig").RetraceableContractionSequence;
const connected_components = @import("connected_component.zig");
const Node = @import("node.zig").Node;
const bfs_mod = @import("bfs.zig");
const compressed_bitset = @import("../util/compressed_bitmap.zig");
const solver_resources = @import("solver.zig");

const solver_bnb = @import("../exact/branch_and_bound.zig");
const exact_bs = @import("../exact/bootstrapping.zig");

const pace_2023 = @import("../pace_2023/pace_fmt.zig");

pub const GraphError = error{ FileNotFound, NotPACEFormat, GraphTooLarge, MisformedEdgeList, InvalidContractionOneNodeErased, ContractionOverflow, NoContractionLeft, NegativeNumberOfLeafes };

pub fn Graph(comptime T: type) type {
    comptime if (!comptime_util.checkIfIsCompatibleInteger(T)) {
        @compileError("T must either be u8,u16 or u32!");
    };

    const promote_thresh = comptime if (T == u8) 0 else if (T == u16) 200 else 300;
    const degrade_tresh = comptime if (T == u8) 0 else if (T == u16) 100 else 200;

    const NodeType = Node(T, promote_thresh, degrade_tresh);

    return struct {
        const Self = @This();
        pub const IntType = T;
        pub const promote_thresh_inner = promote_thresh;
        number_of_nodes: u32,
        number_of_edges: u32,
        // Stores the all nodes the index is also the id of the node
        node_list: []NodeType,

        // Keep track of erased nodes since the node list will not shrink!
        erased_nodes: bitset.FastBitSet,

        // Scratch bitset for dfs/bfs visited etc.
        scratch_bitset: bitset.FastBitSet,

        // The current best contraction sequence
        contraction: contraction.ContractionSequence(T),

        // An allocator which always report OutOfMemory used to verify assumptions about
        // memory consumption being O(2*m) etc.
        failing_allocator: std.heap.FixedBufferAllocator,

        // Stores all connected components that are not trivial (< 2 vertices)
        connected_components: std.ArrayListUnmanaged(connected_components.ConnectedComponent(T)),

        // Stores a trivial merge sequence that merges all graphs of order < 2
        trivial_connected_component_contraction_sequence: std.ArrayListUnmanaged(u32),

        // Contains all nodes but permuted so that each slice can will store the nodes in
        // a connected component consecutive in memory
        connected_components_node_list_slice: []T,

        // Max heap keeping track of the component with the largest twin width so that the solver spends the majority of the time there
        connected_components_min_heap: std.PriorityQueue(connected_components.ConnectedComponentIndex(T), void, connected_components.ConnectedComponentIndex(T).compareComponentIndexDesc),

        // Main allocator is used to allocate everything that is needed at runtime.
        allocator: std.mem.Allocator,

        started_at: std.time.Instant,

        last_merge_first_level_merge: bool,
        last_merge_red_edges_erased: std.ArrayListUnmanaged(T),

        pub const LargeListStorageType = compressed_bitset.FastCompressedBitmap(T, promote_thresh, degrade_tresh);

        pub inline fn addEdge(self: *Self, u: T, v: T) !void {
            @setEvalBranchQuota(3000);
            // At the moment clear the connected component since we have no efficient way to find out
            // to which connected component a node belongs
            self.connected_components.clearRetainingCapacity();
            // Clear out the min heap
            self.connected_components_min_heap.shrinkAndFree(0);
            std.debug.assert(u < self.node_list.len);
            std.debug.assert(v < self.node_list.len);

            const u_node = &self.node_list[u];
            const v_node = &self.node_list[v];

            // Normally addContraction keeps track of the number of leafes in each node the initialization
            // needs to keep track of that by itself
            if (u_node.cardinality() == 0) {
                v_node.num_leafes += 1;
            } else if (u_node.isLeaf()) {
                self.node_list[u_node.getFirstNeighboor()].num_leafes -= 1;
            }

            if (v_node.cardinality() == 0) {
                u_node.num_leafes += 1;
            } else if (v_node.isLeaf()) {
                self.node_list[v_node.getFirstNeighboor()].num_leafes -= 1;
            }

            _ = try u_node.addBlackEdge(self.allocator, v);
            _ = try v_node.addBlackEdge(self.allocator, u);

            self.number_of_edges += 1;
        }

        pub inline fn getCurrentTwinWidth(self: *Self) u32 {
            // Tww is the largest CC Tww
            if (self.connected_components_min_heap.peek()) |largest_cc| {
                return largest_cc.tww;
            }
            return 0;
        }

        pub inline fn checkUpdateNewLeaf(self: *Self, new_leaf: T, comptime increase: bool) void {
            if (self.node_list[new_leaf].isLeaf()) {
                const parent = self.node_list[new_leaf].getFirstNeighboor();
                if (increase) {
                    self.node_list[parent].num_leafes += 1;
                } else {
                    self.node_list[parent].num_leafes -= 1;
                }
            }
        }

        pub fn revertLastContraction(self: *Self, seq: *RetraceableContractionSequence(T)) !void {
            // WARNING: Is not usable yet since it will not restore num leafes at the moment this function will not restore exactly the same state as before!
            if (seq.lastContraction()) |last| {
                self.scratch_bitset.unsetAll();
                _ = self.erased_nodes.unset(last.erased);

                var black_iter = self.node_list[last.erased].black_edges.iterator();
                if (self.node_list[last.survivor].isLeaf()) {
                    const parent = self.node_list[last.survivor].getFirstNeighboor();
                    self.node_list[parent].num_leafes -= 1;
                }

                // Add black edges
                while (black_iter.next()) |black_edge| {
                    try self.node_list[black_edge].addBlackEdge(self.allocator, last.erased);
                }

                var red_iter = self.node_list[last.erased].red_edges.iterator();
                // Add black edges
                while (red_iter.next()) |red_edge| {
                    self.scratch_bitset.set(red_edge);
                    // Reduce survivor num leafes
                    try self.node_list[red_edge].addRedEdge(self.allocator, last.erased);
                    // noop

                    // noop
                    try self.node_list[red_edge].removeRedEdge(self.allocator, last.survivor);
                    // increase erased num leafes
                }
                self.checkUpdateNewLeaf(last.erased, true);

                // Remove all red edges which are set in the erased set
                self.node_list[last.survivor].red_edges.removeMask(&self.scratch_bitset);

                // Add back all red edges that were deleted by the merge and all black edges that were deleted by the merge
                var iter_last = try seq.red_edge_stack.iterateLastLevel();
                while (iter_last.next()) |red_edge| {
                    switch (red_edge.edge_type) {
                        .black_to_red_own => {
                            // Remove red edge
                            _ = try self.node_list[last.survivor].red_edges.remove(self.allocator, red_edge.target);
                            _ = try self.node_list[red_edge.target].red_edges.remove(self.allocator, last.survivor);

                            // Readd black edge
                            try self.node_list[last.survivor].black_edges.add(self.allocator, red_edge.target);
                            try self.node_list[red_edge.target].black_edges.add(self.allocator, last.survivor);
                        },
                        .black_to_red_other => {
                            // Remove red edge
                            _ = try self.node_list[last.survivor].red_edges.remove(self.allocator, red_edge.target);

                            _ = try self.node_list[red_edge.target].red_edges.remove(self.allocator, last.survivor);
                        },
                        .black_to_deleted => {
                            try self.node_list[last.survivor].black_edges.add(self.allocator, red_edge.target);

                            try self.node_list[red_edge.target].black_edges.add(self.allocator, last.survivor);
                        },
                        .red_to_deleted => {
                            try self.node_list[last.survivor].red_edges.add(self.allocator, red_edge.target);

                            try self.node_list[red_edge.target].red_edges.add(self.allocator, last.survivor);
                        },
                    }
                }
                self.updateLeafCount(last.survivor);

                // Inform the red edge stack about the revert
                try seq.removeLast();
            } else {
                @panic("No last contraction to revert!");
            }
        }

        pub const InducedTwinWidthPotential = struct {
            tww: T,
            cumulative_red_edges: i64,
            delta_red_edges: i32,
            pub inline fn default() InducedTwinWidthPotential {
                return InducedTwinWidthPotential{
                    .tww = std.math.maxInt(T),
                    .cumulative_red_edges = std.math.maxInt(i64),
                    .delta_red_edges = std.math.maxInt(i32),
                };
            }

            pub inline fn reset(self: *InducedTwinWidthPotential) void {
                self.tww = std.math.maxInt(T);
                self.cumulative_red_edges = std.math.maxInt(i64);
                self.delta_red_edges = std.math.maxInt(i32);
            }

            pub fn compare(ctx: void, self: InducedTwinWidthPotential, other: InducedTwinWidthPotential) std.math.Order {
                _ = ctx;
                if (self.tww == other.tww) {
                    return std.math.order(self.cumulative_red_edges, other.cumulative_red_edges);
                }
                return std.math.order(self.tww, other.tww);
            }

            pub inline fn order(self: InducedTwinWidthPotential, other: InducedTwinWidthPotential, current_twin_width: T) std.math.Order {
                if (self.tww >= current_twin_width or other.tww >= current_twin_width) {
                    if (self.tww < other.tww) {
                        return .lt;
                    } else if (self.tww == other.tww) {
                        return std.math.order(self.cumulative_red_edges, other.cumulative_red_edges);
                    } else {
                        return .gt;
                    }
                } else {
                    if (self.cumulative_red_edges < other.cumulative_red_edges) {
                        return .lt;
                    } else if (self.cumulative_red_edges == other.cumulative_red_edges) {
                        return std.math.order(other.delta_red_edges, self.delta_red_edges);
                    } else {
                        return .gt;
                    }
                }
            }

            pub inline fn isLessOrEqual(self: InducedTwinWidthPotential, other: InducedTwinWidthPotential, current_twin_width: T) bool {
                if (self.tww >= current_twin_width or other.tww >= current_twin_width) {
                    if (self.tww <= other.tww) {
                        return true;
                    } else {
                        return false;
                    }
                } else {
                    if (self.cumulative_red_edges <= other.cumulative_red_edges) {
                        return true;
                    }
                }
                return false;
            }

            pub inline fn isLess(self: InducedTwinWidthPotential, other: InducedTwinWidthPotential, current_twin_width: T) bool {
                if (self.tww >= current_twin_width or other.tww >= current_twin_width) {
                    if (self.tww < other.tww or (self.tww == other.tww and self.cumulative_red_edges < other.cumulative_red_edges)) {
                        return true;
                    } else {
                        return false;
                    }
                } else {
                    if (self.cumulative_red_edges < other.cumulative_red_edges) {
                        return true;
                    } else if (self.cumulative_red_edges == other.cumulative_red_edges) {
                        return self.delta_red_edges > other.delta_red_edges;
                    } else {
                        return false;
                    }
                }
            }

            pub inline fn isLessDeltaRedEdgesMajor(self: InducedTwinWidthPotential, other: InducedTwinWidthPotential, current_twin_width: T) bool {
                if (self.tww >= current_twin_width or other.tww >= current_twin_width) {
                    if (self.tww < other.tww or (self.tww == other.tww and self.delta_red_edges < other.delta_red_edges)) {
                        return true;
                    } else {
                        return false;
                    }
                } else {
                    if (self.delta_red_edges < other.delta_red_edges) {
                        return true;
                    } else if (self.delta_red_edges == other.delta_red_edges) {
                        return self.cumulative_red_edges < other.cumulative_red_edges;
                    } else {
                        return false;
                    }
                }
            }
        };

        pub fn calculateMaxTwwOfNewNeighbors(self: *Self, erased: T, survivor: T) T {
            var delta_red: T = 0;
            var tww: T = 0;
            var red_iter = self.node_list[erased].red_edges.iterator();

            while (red_iter.next()) |item| {
                if (item == survivor) continue;

                if (!self.node_list[survivor].red_edges.contains(item)) {
                    delta_red += 1;
                    tww = std.math.max(self.node_list[item].red_edges.cardinality() + 1, tww);
                }
            }

            delta_red += self.node_list[survivor].red_edges.cardinality();

            var black_iter = self.node_list[erased].black_edges.xorIterator(&self.node_list[survivor].black_edges);

            while (black_iter.next()) |item| {
                if (item == survivor or item == erased) {
                    continue;
                }
                // Came from erased
                if (black_iter.first) {
                    if (!self.node_list[survivor].red_edges.contains(item)) {
                        delta_red += 1;
                        tww = std.math.max(self.node_list[item].red_edges.cardinality() + 1, tww);
                    }
                }
                // Came from survivor
                else {
                    if (!self.node_list[erased].red_edges.contains(item)) {
                        delta_red += 1;
                        tww = std.math.max(self.node_list[item].red_edges.cardinality() + 1, tww);
                    }
                }
            }
            return std.math.max(delta_red, tww);
        }

        pub fn calculateTwwOfMergeSurvivor(self: *Self, erased: T, survivor: T) T {
            var delta_red: T = 0;
            var red_iter = self.node_list[erased].red_edges.iterator();

            while (red_iter.next()) |item| {
                if (item == survivor) continue;

                if (!self.node_list[survivor].red_edges.contains(item)) {
                    delta_red += 1;
                }
            }

            delta_red += self.node_list[survivor].red_edges.cardinality();

            var black_iter = self.node_list[erased].black_edges.xorIterator(&self.node_list[survivor].black_edges);

            while (black_iter.next()) |item| {
                if (item == survivor or item == erased) {
                    continue;
                }
                // Came from erased
                if (black_iter.first) {
                    if (!self.node_list[survivor].red_edges.contains(item)) {
                        delta_red += 1;
                    }
                }
                // Came from survivor
                else {
                    if (!self.node_list[erased].red_edges.contains(item)) {
                        delta_red += 1;
                    }
                }
            }
            return delta_red;
        }

        pub fn calculateInducedTwwPotential(self: *Self, erased: T, survivor: T, ub: *InducedTwinWidthPotential, current_tww: T) InducedTwinWidthPotential {
            // NOTICE: This function performs better than calculateInducedTww at the moment
            var red_potential: i64 = 0;

            var delta_red: T = 0;

            var new_red_edges: i32 = 0;
            var red_iter = self.node_list[erased].red_edges.iterator();

            // Intuition is as following:
            // New red edges to nodes with a lot of red edges should decrease
            // the probability of taking  this move

            while (red_iter.next()) |item| {
                if (item == survivor) continue;

                if (!self.node_list[survivor].red_edges.contains(item)) {
                    delta_red += 1;
                } else {
                    // We destroyed a red edge update potential
                    red_potential -= self.node_list[item].red_edges.cardinality();
                    new_red_edges -= 1;
                }
            }

            delta_red += self.node_list[survivor].red_edges.cardinality();

            var tww: T = 0;
            var black_iter = self.node_list[erased].black_edges.xorIterator(&self.node_list[survivor].black_edges);

            while (black_iter.next()) |item| {
                if (item == survivor or item == erased) {
                    continue;
                }
                // Came from erased
                if (black_iter.first) {
                    if (!self.node_list[survivor].red_edges.contains(item)) {
                        delta_red += 1;
                        new_red_edges += 1;
                        red_potential += self.node_list[item].red_edges.cardinality() + 1;
                        tww = std.math.max(self.node_list[item].red_edges.cardinality() + 1, tww);
                    }
                }
                // Came from survivor
                else {
                    if (!self.node_list[erased].red_edges.contains(item)) {
                        delta_red += 1;
                        new_red_edges += 1;
                        red_potential += self.node_list[item].red_edges.cardinality() + 1;
                        tww = std.math.max(self.node_list[item].red_edges.cardinality() + 1, tww);
                    }
                }

                const current = InducedTwinWidthPotential{ .tww = tww, .cumulative_red_edges = red_potential, .delta_red_edges = std.math.maxInt(i32) };
                if (!current.isLess(ub.*, current_tww)) {
                    return current;
                }
            }

            tww = std.math.max(tww, delta_red);
            return InducedTwinWidthPotential{ .tww = tww, .cumulative_red_edges = red_potential, .delta_red_edges = new_red_edges };
        }

        pub const InducedTwinWidth = struct {
            tww: T,
            delta_red_edges: i32,
            pub inline fn default() InducedTwinWidth {
                return InducedTwinWidth{
                    .tww = std.math.maxInt(T),
                    .delta_red_edges = std.math.maxInt(i32),
                };
            }

            pub inline fn reset(self: *InducedTwinWidth) void {
                self.tww = std.math.maxInt(T);
                self.delta_red_edges = std.math.maxInt(i32);
            }

            pub inline fn isLess(self: InducedTwinWidth, other: InducedTwinWidth) bool {
                return self.lessThan(other);
            }
            pub inline fn lessThan(self: InducedTwinWidth, other: InducedTwinWidth) bool {
                if (self.tww < other.tww or (self.tww == other.tww and self.delta_red_edges < other.delta_red_edges)) {
                    return true;
                } else {
                    return false;
                }
            }
        };

        pub fn calculateInducedTww(self: *Self, erased: T, survivor: T, upper_bound: ?T) InducedTwinWidth {
            const erased_cardinality_red = self.node_list[erased].red_edges.cardinality();
            const survivor_cardinality_red = self.node_list[survivor].red_edges.cardinality();
            if (upper_bound) |ub| {
                const erased_cardinality_black = self.node_list[erased].black_edges.cardinality();
                const survivor_cardinality_black = self.node_list[survivor].black_edges.cardinality();

                const erased_cardinality = erased_cardinality_black + erased_cardinality_red;
                const survivor_cardinality = survivor_cardinality_black + survivor_cardinality_red;

                //heuristic_024.gr
                const min_dist_black = std.math.max(erased_cardinality_black, survivor_cardinality_black) - std.math.min(erased_cardinality_black, survivor_cardinality_black);

                if (min_dist_black > ub) {
                    return InducedTwinWidth{
                        .tww = min_dist_black,
                        .delta_red_edges = std.math.maxInt(i32),
                    };
                }

                const min_dist_total = std.math.max(erased_cardinality, survivor_cardinality) - std.math.min(erased_cardinality, survivor_cardinality);

                // Fast exit
                if (min_dist_total > ub) {
                    return InducedTwinWidth{ .tww = min_dist_total, .delta_red_edges = std.math.maxInt(i32) };
                }
            }

            const upper_bound_all = upper_bound orelse std.math.maxInt(T);

            var tww: T = 0;

            var delta_red: T = 0;
            var correction_factor: T = 0;
            if (erased_cardinality_red == 0 or survivor_cardinality_red == 0) {
                delta_red = std.math.max(erased_cardinality_red, survivor_cardinality_red);
            } else {
                var red_iter = self.node_list[erased].red_edges.xorIterator(&self.node_list[survivor].red_edges);

                while (red_iter.next()) |item| {
                    if (item != survivor and item != erased) {
                        delta_red += 1;
                        tww = std.math.max(self.node_list[item].red_edges.cardinality(), tww);
                    } else {
                        correction_factor = 1;
                    }
                }
            }

            var delta_red_edges = @intCast(i32, (delta_red + correction_factor)) - @intCast(i32, erased_cardinality_red + survivor_cardinality_red);

            if (delta_red > upper_bound_all) {
                return InducedTwinWidth{ .tww = delta_red, .delta_red_edges = delta_red_edges };
            }

            var black_iter = self.node_list[erased].black_edges.xorIterator(&self.node_list[survivor].black_edges);

            while (black_iter.next()) |item| {
                if (item == survivor or item == erased) {
                    continue;
                }
                // Came from erased
                if (black_iter.first) {
                    if (!self.node_list[survivor].red_edges.contains(item)) {
                        delta_red += 1;
                        delta_red_edges += 1;
                        tww = std.math.max(self.node_list[item].red_edges.cardinality() + 1, tww);
                    }
                }
                // Came from survivor
                else {
                    if (!self.node_list[erased].red_edges.contains(item)) {
                        delta_red += 1;
                        delta_red_edges += 1;
                        tww = std.math.max(self.node_list[item].red_edges.cardinality() + 1, tww);
                    }
                }

                if (tww > upper_bound_all or delta_red > upper_bound_all) {
                    return InducedTwinWidth{ .tww = std.math.max(tww, delta_red), .delta_red_edges = delta_red_edges };
                }
            }

            tww = std.math.max(tww, delta_red);
            return InducedTwinWidth{ .tww = tww, .delta_red_edges = delta_red_edges };
        }

        pub inline fn updateLeafCount(self: *Self, node: T) void {
            if (self.node_list[node].isLeaf()) {
                const parent = self.node_list[node].getFirstNeighboor();
                self.node_list[parent].num_leafes += 1;
                self.node_list[node].num_leafes = if (self.node_list[parent].isLeaf()) 1 else 0;
            } else {
                var nb_iter = self.node_list[node].unorderedIterator();
                var count: T = 0;
                while (nb_iter.next()) |item| {
                    if (self.node_list[item].isLeaf()) {
                        count += 1;
                    }
                }
                self.node_list[node].num_leafes = count;
            }
        }

        pub fn addContraction(self: *Self, erased: T, survivor: T, seq: *RetraceableContractionSequence(T)) !T {
            if (self.erased_nodes.get(erased) or self.erased_nodes.get(survivor)) {
                std.debug.print("Result {} {}\n", .{ erased, survivor });
                return GraphError.InvalidContractionOneNodeErased;
            } else if (erased == survivor) {
                return GraphError.MisformedEdgeList;
            }

            self.last_merge_first_level_merge = false;
            self.last_merge_red_edges_erased.shrinkRetainingCapacity(0);

            self.erased_nodes.set(erased);
            if (self.node_list[survivor].isLeaf()) {
                const parent = self.node_list[survivor].getFirstNeighboor();
                self.node_list[parent].num_leafes -= 1;
            }
            if (self.node_list[erased].isLeaf()) {
                const parent = self.node_list[erased].getFirstNeighboor();
                self.node_list[parent].num_leafes -= 1;
            }

            var red_iter = self.node_list[erased].red_edges.iterator();
            while (red_iter.next()) |item| {
                try self.node_list[item].removeRedEdge(self.allocator, erased);
                if (item != survivor) {
                    if (!try self.node_list[survivor].addRedEdgeExists(self.allocator, item)) {
                        try self.node_list[item].addRedEdge(self.allocator, survivor);
                        self.last_merge_red_edges_erased.append(self.allocator, item) catch unreachable;
                    } else {
                        // Inform about the removal of the red edge
                        try seq.red_edge_stack.addEdge(self.failing_allocator.allocator(), red_edge_stack.NewRedEdge(T).redToDeleted(item));
                    }
                } else {
                    self.last_merge_first_level_merge = true;
                }
            }

            var tww: T = 0;
            var black_iter = self.node_list[erased].black_edges.xorIterator(&self.node_list[survivor].black_edges);

            var remove_list = std.ArrayList(T).init(self.allocator);
            defer remove_list.deinit();

            while (black_iter.next()) |item| {
                if (item == survivor or item == erased) {
                    self.last_merge_first_level_merge = true;
                    continue;
                }
                // Came from erased
                if (black_iter.first) {
                    if (!try self.node_list[survivor].addRedEdgeExists(self.allocator, item)) {
                        try seq.red_edge_stack.addEdge(self.failing_allocator.allocator(), red_edge_stack.NewRedEdge(T).blackToRedOther(item));

                        try self.node_list[item].addRedEdge(self.allocator, survivor);

                        self.last_merge_red_edges_erased.append(self.allocator, item) catch unreachable;
                    }
                }
                // Came from survivor
                else {
                    if (try self.node_list[survivor].addRedEdgeExists(self.allocator, item)) {
                        // If it existed before we inherited from erased

                        try seq.red_edge_stack.addEdge(self.failing_allocator.allocator(), red_edge_stack.NewRedEdge(T).blackToDeleted(item));
                    } else {
                        // Did not exist therefore turned
                        try seq.red_edge_stack.addEdge(self.failing_allocator.allocator(), red_edge_stack.NewRedEdge(T).blackToRedOwn(item));
                    }
                    try self.node_list[item].addRedEdge(self.allocator, survivor);

                    try self.node_list[item].removeBlackEdge(self.allocator, survivor);
                    try remove_list.append(item);
                }
                tww = std.math.max(tww, @intCast(T, self.node_list[item].red_edges.cardinality()));
            }

            for (remove_list.items) |item| {
                //try self.min_hash.removeNode(self.allocator,item, &self.node_list[item].black_edges);
                // Batch remove?
                try self.node_list[survivor].removeBlackEdge(self.allocator, item);
                //try self.min_hash.hashNodeNeighborhood(self.allocator,item, &self.node_list[item].black_edges);
            }

            var black_remove_iter = self.node_list[erased].black_edges.iterator();
            while (black_remove_iter.next()) |item| {
                try self.node_list[item].removeBlackEdge(self.allocator, erased);
            }

            //try self.min_hash.hashNodeNeighborhood(self.allocator,survivor, &self.node_list[survivor].black_edges);

            tww = std.math.max(tww, @intCast(T, self.node_list[survivor].red_edges.cardinality()));
            try seq.addContraction(self.allocator, erased, survivor, std.math.max(tww, seq.getTwinWidth()));

            self.updateLeafCount(survivor);
            return tww;
        }

<<<<<<< HEAD
        pub fn solveExact(self: *Self) !T {
            const ForceBnBSolution = false;

            var org_graph = try std.ArrayList(exact_bs.MatrixGraphFromInducedSubGraph).initCapacity(self.allocator, self.connected_components.items.len);
            defer org_graph.deinit();
            defer for (org_graph.items) |*item| item.deinit();

            for (self.connected_components.items) |cc| {
                try org_graph.append(try exact_bs.matrixGraphUnionFromInducedSubGraph(T, &cc.subgraph, self.allocator));
            }

            var upper_bound: u32 = @intCast(u32, try self.solveGreedy());
            if (upper_bound == 0) {
                return 0;
            }
=======
        pub fn solveGreedy(self: *Self) !T {
            const K = 20;
            const P = 100;
>>>>>>> 66a61446

            var cc_iter = self.connected_components_min_heap.iterator();

            // TODO: Be more clever about the order in which we process the CCs

            var tww: T = 0;
            while (cc_iter.next()) |cc| {
<<<<<<< HEAD
                std.debug.assert(tww < upper_bound); // if we should reached upper_bound, there's nothing to do, so we should have stopped earlier

                var component = &self.connected_components.items[cc.index];
                var subgraph = &org_graph.items[cc.index];

                // the exact solver treats the upper as exclusive; i.e. by setting it to the heuristic tww,
                // we force the solver to produce a better solution or fail.
                std.debug.print("Invoke exact solver with |CC|={d} lower={d} upper={d}\n", .{ component.subgraph.nodes.len, tww, upper_bound });
                var improved_result = solver_bnb.solveCCExactly(T, component, self.allocator, subgraph, tww, upper_bound + @boolToInt(ForceBnBSolution)) catch |e| {
                    if (e == solver_bnb.SolverError.Infeasable) {
                        std.debug.print(" ... infeasable\n", .{});
                        std.debug.assert(!ForceBnBSolution);
                        tww = @intCast(T, upper_bound);
                        break;
                    }
                    std.debug.print(" ... failed\n", .{});
                    return e;
                };
                std.debug.print(" ... solve with tww={d}\n", .{improved_result});

                tww = @max(tww, @intCast(T, improved_result));
            }

            try self.combineContractionSequences();

            return tww;
        }

        pub fn combineContractionSequences(self: *Self) !void {
            self.contraction.reset();

            var cc_iter = self.connected_components_min_heap.iterator();
            var tww: T = 0;
            _ = tww;
            var last_node: ?T = null;
=======
                // Only for small exact graphs
                if (T == u8 and self.connected_components.items[cc.index].subgraph.nodes.len < 128) {
                    tww = std.math.max(try self.connected_components.items[cc.index].solveGreedy(K, P, &solver), tww);
                } else {
                    tww = std.math.max(try self.connected_components.items[cc.index].solveGreedyTopK(K, P, &solver), tww);
                    //tww = std.math.max(try self.connected_components.items[cc.index].solveSweepingTopK(K,P,&solver),tww);
                }
>>>>>>> 66a61446

            while (cc_iter.next()) |cc| {
                if (self.connected_components.items[cc.index].subgraph.nodes.len == 1) {
                    const survivor = self.connected_components.items[cc.index].subgraph.nodes[0];
                    if (last_node) |ln| {
                        try self.contraction.addContraction(contraction.Contraction(T){
                            .erased = survivor,
                            .survivor = ln,
                        });
                    } else {
                        last_node = survivor;
                    }
                } else if (self.connected_components.items[cc.index].best_contraction_sequence.getLastContraction()) |ctr| {
                    try self.contraction.append(&self.connected_components.items[cc.index].best_contraction_sequence);
                    if (last_node) |ln| {
                        try self.contraction.addContraction(contraction.Contraction(T){
                            .erased = ctr.survivor,
                            .survivor = ln,
                        });
                    } else {
                        last_node = ctr.survivor;
                    }
                }
            }
        }

        pub fn solveGreedy(self: *Self) !T {
            const K = 20;
            const P = 100;

            // NOTICE: This function is single pass at the moment!
            var solver = try solver_resources.SolverResources(T, K, P).init(self);
            defer solver.deinit(self.allocator);
            var cc_iter = self.connected_components_min_heap.iterator();
            var tww: T = 0;

            while (cc_iter.next()) |cc| {
                // Only for small exact graphs
                if (T == u8 and self.connected_components.items[cc.index].subgraph.nodes.len < 128) {
                    tww = std.math.max(try self.connected_components.items[cc.index].solveGreedy(K, P, &solver), tww);
                } else {
                    tww = std.math.max(try self.connected_components.items[cc.index].solveGreedyTopK(K, P, &solver), tww);
                    //tww = std.math.max(try self.connected_components.items[cc.index].solveSweepingTopK(K,P,&solver),tww);
                }

                solver.reset();
            }

            try self.combineContractionSequences();

            return tww;
        }

        pub fn new(number_of_nodes: T, allocator: std.mem.Allocator) !Self {
            var node_list = try allocator.alloc(NodeType, number_of_nodes);

            for (node_list) |*node| {
                node.black_edges = compressed_bitset.FastCompressedBitmap(T, promote_thresh, degrade_tresh).init(number_of_nodes);
                node.red_edges = compressed_bitset.FastCompressedBitmap(T, promote_thresh, degrade_tresh).init(number_of_nodes);
                node.high_degree_node = null;
                node.num_leafes = 0;
            }

            //TODO: Add some errdefer's here

            var graph = Self{
                .number_of_nodes = number_of_nodes,
                .number_of_edges = 0,
                .node_list = node_list,
                .allocator = allocator,
                .contraction = try contraction.ContractionSequence(T).init(allocator, number_of_nodes),
                .scratch_bitset = try bitset.FastBitSet.initEmpty(number_of_nodes, allocator),
                .erased_nodes = try bitset.FastBitSet.initEmpty(number_of_nodes, allocator),
                .connected_components = std.ArrayListUnmanaged(connected_components.ConnectedComponent(T)){},
                .trivial_connected_component_contraction_sequence = std.ArrayListUnmanaged(u32){},
                .connected_components_min_heap = std.PriorityQueue(connected_components.ConnectedComponentIndex(T), void, connected_components.ConnectedComponentIndex(T).compareComponentIndexDesc).init(allocator, {}),
                .failing_allocator = std.heap.FixedBufferAllocator.init(&[_]u8{}),
                .connected_components_node_list_slice = try allocator.alloc(T, number_of_nodes),
                .started_at = try std.time.Instant.now(),
                .last_merge_first_level_merge = false,
                .last_merge_red_edges_erased = try std.ArrayListUnmanaged(T).initCapacity(allocator, number_of_nodes),
            };

            return graph;
        }

        pub inline fn density(self: *const Self) f64 {
            return (2 * @intToFloat(f64, self.number_of_edges)) / (@intToFloat(f64, self.number_of_nodes) * @intToFloat(f64, self.number_of_nodes - 1));
        }

        pub fn loadFromPace(allocator: std.mem.Allocator, pace: *pace_2023.Pace2023Fmt(T)) !Self {
            var node_list = try allocator.alloc(NodeType, pace.number_of_nodes);

            for (0..pace.number_of_nodes) |index| {
                node_list[index].black_edges = try compressed_bitset.FastCompressedBitmap(T, promote_thresh, degrade_tresh).fromUnsorted(allocator, &pace.nodes[index].edges, @intCast(T, pace.number_of_nodes));
                node_list[index].red_edges = compressed_bitset.FastCompressedBitmap(T, promote_thresh, degrade_tresh).init(@intCast(T, pace.number_of_nodes));
                node_list[index].high_degree_node = null;
                node_list[index].num_leafes = 0;
            }

            for (0..pace.number_of_nodes) |index| {
                if (node_list[index].cardinality() == 1) {
                    const parent = node_list[index].getFirstNeighboor();
                    node_list[parent].num_leafes += 1;
                }
            }

            // Remove allocations on failure
            errdefer {
                for (node_list) |*node| {
                    node.black_edges.deinit(allocator);
                    node.red_edges.deinit(allocator);
                    node.high_degree_node = null;
                }
                allocator.free(node_list);
            }

            return Self{
                .number_of_nodes = pace.number_of_nodes,
                .number_of_edges = pace.number_of_edges, //ATM
                .node_list = node_list,
                .allocator = allocator,
                .contraction = try contraction.ContractionSequence(T).init(allocator, pace.number_of_nodes),
                .erased_nodes = try bitset.FastBitSet.initEmpty(pace.number_of_nodes, allocator),
                .scratch_bitset = try bitset.FastBitSet.initEmpty(pace.number_of_nodes, allocator),
                .connected_components = std.ArrayListUnmanaged(connected_components.ConnectedComponent(T)){},
                .trivial_connected_component_contraction_sequence = std.ArrayListUnmanaged(u32){},
                .connected_components_node_list_slice = try allocator.alloc(T, pace.number_of_nodes),
                .connected_components_min_heap = std.PriorityQueue(connected_components.ConnectedComponentIndex(T), void, connected_components.ConnectedComponentIndex(T).compareComponentIndexDesc).init(allocator, {}),
                .failing_allocator = std.heap.FixedBufferAllocator.init(&[_]u8{}),
                .started_at = try std.time.Instant.now(),
                .last_merge_first_level_merge = false,
                .last_merge_red_edges_erased = try std.ArrayListUnmanaged(T).initCapacity(allocator, pace.number_of_nodes),
            };
        }

        pub fn findAllConnectedComponents(self: *Self) ![][]u32 {
            self.scratch_bitset.unsetAll();

            var bfs_stack = try bfs_mod.BfsQueue(T).init(self.allocator, self.number_of_nodes);
            defer bfs_stack.deinit(self.allocator);

            var unsetIter = self.scratch_bitset.iterUnset();
            var non_trivial_components: u32 = 0;

            var current_slice_start: u32 = 0;
            var current_slice_ptr: u32 = 0;

            while (unsetIter.next()) |item| {
                if (self.scratch_bitset.get(item)) {
                    continue;
                }
                var iterator = bfs_mod.bfs(T, @intCast(T, item), self, &self.scratch_bitset, &bfs_stack, .{ .max_level = std.math.maxInt(T), .kind = .black });

                while (iterator.next()) |node| {
                    self.scratch_bitset.set(node);
                    self.connected_components_node_list_slice[current_slice_ptr] = node;
                    current_slice_ptr += 1;
                }

                var tmp = self.connected_components_node_list_slice[current_slice_start..current_slice_ptr];
                if (tmp.len < 2) { // trivial component
                    for (tmp) |node| {
                        try self.trivial_connected_component_contraction_sequence.append(self.allocator, @as(u32, node));
                    }
                } else {
                    non_trivial_components += 1;
                    try self.connected_components.append(self.allocator, try connected_components.ConnectedComponent(T).init(self.allocator, tmp, iterator.level, self));
                }
                current_slice_start = current_slice_ptr;
            }

            // construct solution tracking
            var cc_solutions = try self.allocator.alloc([]u32, non_trivial_components + 1);
            for (0..non_trivial_components) |i| {
                cc_solutions[i] = self.connected_components.items[i].contraction_slice;
            }
            const items = self.trivial_connected_component_contraction_sequence.items;
            const last_index = non_trivial_components;
            if (items.len == 0) {
                cc_solutions[last_index] = &[_]u32{};
            } else if (items.len == 1) {
                cc_solutions[last_index] = try self.allocator.alloc(u32, 1);
                cc_solutions[last_index][0] = self.trivial_connected_component_contraction_sequence.items[0];
            } else {
                cc_solutions[last_index] = try self.allocator.alloc(u32, (items.len - 1) * 2);
                var j: usize = 0;
                for (0..(items.len - 1)) |i| {
                    cc_solutions[last_index][j] = items[i + 1];
                    cc_solutions[last_index][j + 1] = items[i];
                    j += 2;
                }
            }

            try self.connected_components_min_heap.ensureTotalCapacity(self.connected_components.items.len);
            for (0..self.connected_components.items.len) |index| {
                try self.connected_components_min_heap.add(connected_components.ConnectedComponentIndex(T){ .tww = self.connected_components.items[index].tww, .index = @intCast(T, index) });
            }

            var tww = self.connected_components_min_heap.remove();
            //std.debug.print("Found {} components largest {} and tww {} density {}\n", .{ components, largest, tww.tww, self.density() });
            try self.connected_components_min_heap.add(tww);
            return cc_solutions;
        }

        pub fn deinit(self: *Self) void {
            for (self.node_list) |*node| {
                node.black_edges.deinit(self.allocator);
                node.red_edges.deinit(self.allocator);
            }
            for (self.connected_components.items) |*connected_component| {
                connected_component.deinit(self.allocator);
            }
            self.connected_components.deinit(self.allocator);
<<<<<<< HEAD
            self.connected_components_min_heap.deinit();
=======
            self.trivial_connected_component_contraction_sequence.deinit(self.allocator);
>>>>>>> 66a61446
            self.contraction.deinit(self.allocator);
            self.allocator.free(self.connected_components_node_list_slice);
            self.scratch_bitset.deinit(self.allocator);
            self.erased_nodes.deinit(self.allocator);
            self.last_merge_red_edges_erased.deinit(self.allocator);
            self.allocator.free(self.node_list);
        }
    };
}

test "Check simple loading" {
    var allocator = std.heap.GeneralPurposeAllocator(.{}){};
    defer std.debug.assert(!allocator.deinit());

    var pace_fmt = try pace_2023.Pace2023Fmt(u8).fromFile(allocator.allocator(), "instances/tiny/tiny001.gr");
    defer pace_fmt.deinit(allocator.allocator());
    var graph = try Graph(u8).loadFromPace(allocator.allocator(), &pace_fmt);
    // Free ressources
    defer graph.deinit();

    try std.testing.expectEqual(graph.number_of_nodes, 10);
    try std.testing.expectEqual(graph.number_of_edges, 9);
}

test "Test contraction Tiny 1" {
    var allocator = std.heap.GeneralPurposeAllocator(.{}){};
    defer std.debug.assert(!allocator.deinit());

    var pace_fmt = try pace_2023.Pace2023Fmt(u8).fromFile(allocator.allocator(), "instances/tiny/tiny001.gr");
    defer pace_fmt.deinit(allocator.allocator());

    var ret = try RetraceableContractionSequence(u8).init(allocator.allocator(), 10, 9);
    defer ret.deinit(allocator.allocator());

    var graph = try Graph(u8).loadFromPace(allocator.allocator(), &pace_fmt);
    // Free ressources
    defer graph.deinit();

    try std.testing.expectEqual(graph.number_of_nodes, 10);
    try std.testing.expectEqual(graph.number_of_edges, 9);
    try std.testing.expectEqual(graph.node_list[8].num_leafes, 1);
    try std.testing.expectEqual(graph.node_list[1].num_leafes, 1);

    var i: u8 = 9;
    while (i > 0) {
        if (i > 2) {
            try std.testing.expectEqual(graph.node_list[i - 1].num_leafes, 1);
        } else if (i == 2) {
            try std.testing.expectEqual(graph.node_list[i - 1].num_leafes, 2);
        } else if (i == 1) {
            try std.testing.expectEqual(graph.node_list[9].num_leafes, 1);
            try std.testing.expectEqual(graph.node_list[0].num_leafes, 1);
        }
        var tww = try graph.addContraction(i - 1, 9, &ret);
        if (i > 1) {
            try std.testing.expectEqual(@as(u32, 1), tww);
        } else {
            try std.testing.expectEqual(@as(u32, 0), tww);
        }
        i -= 1;
    }
}

test "Test contraction Tiny 2" {
    var allocator = std.heap.GeneralPurposeAllocator(.{}){};
    defer std.debug.assert(!allocator.deinit());

    var pace_fmt = try pace_2023.Pace2023Fmt(u8).fromFile(allocator.allocator(), "instances/tiny/tiny002.gr");
    defer pace_fmt.deinit(allocator.allocator());

    var ret = try RetraceableContractionSequence(u8).init(allocator.allocator(), 10, 10);
    defer ret.deinit(allocator.allocator());

    var graph = try Graph(u8).loadFromPace(allocator.allocator(), &pace_fmt);
    // Free ressources
    defer graph.deinit();

    try std.testing.expectEqual(graph.number_of_nodes, 10);
    try std.testing.expectEqual(graph.number_of_edges, 10);

    var i: u8 = 9;
    while (i > 0) {
        var tww = try graph.addContraction(i - 1, 9, &ret);
        if (i > 2) {
            try std.testing.expectEqual(@as(u32, 2), tww);
        } else if (i > 1) {
            try std.testing.expectEqual(@as(u32, 1), tww);
        } else {
            try std.testing.expectEqual(@as(u32, 0), tww);
        }
        i -= 1;
    }
}

test "Test contraction custom" {
    var allocator = std.heap.GeneralPurposeAllocator(.{}){};
    defer std.debug.assert(!allocator.deinit());

    var ret = try RetraceableContractionSequence(u8).init(allocator.allocator(), 10, 10);
    defer ret.deinit(allocator.allocator());

    var graph = try Graph(u8).new(10, allocator.allocator());
    // Free ressources
    defer graph.deinit();

    try std.testing.expectEqual(graph.number_of_nodes, 10);

    try graph.addEdge(0, 1);
    try graph.addEdge(1, 2);
    try graph.addEdge(2, 3);
    try graph.addEdge(3, 4);
    try graph.addEdge(4, 5);
    try graph.addEdge(5, 6);
    _ = try graph.addContraction(0, 6, &ret);
    var i: u8 = 9;
    while (i > 0) {
        try std.testing.expectEqual(graph.node_list[i].num_leafes, 0);
        i -= 1;
    }
}

test "Test contraction retrace Tiny 2" {
    var allocator = std.heap.GeneralPurposeAllocator(.{}){};
    defer std.debug.assert(!allocator.deinit());

    var pace_fmt = try pace_2023.Pace2023Fmt(u8).fromFile(allocator.allocator(), "instances/tiny/tiny002.gr");
    defer pace_fmt.deinit(allocator.allocator());

    var ret = try RetraceableContractionSequence(u8).init(allocator.allocator(), 10, 10);
    defer ret.deinit(allocator.allocator());

    var graph = try Graph(u8).loadFromPace(allocator.allocator(), &pace_fmt);
    // Free ressources
    defer graph.deinit();

    try std.testing.expectEqual(graph.number_of_nodes, 10);
    try std.testing.expectEqual(graph.number_of_edges, 10);

    var i: u8 = 9;
    while (i > 0) {
        if (i == 1) {
            try std.testing.expectEqual(graph.node_list[9].num_leafes, 1);
            try std.testing.expectEqual(graph.node_list[0].num_leafes, 1);
        }
        var tww = try graph.addContraction(i - 1, 9, &ret);
        if (i > 2) {
            try std.testing.expectEqual(@as(u32, 2), tww);
        } else if (i > 1) {
            try std.testing.expectEqual(@as(u32, 1), tww);
        } else {
            try std.testing.expectEqual(@as(u32, 0), tww);
        }
        i -= 1;
    }
    i = 9;
    while (i > 0) {
        try graph.revertLastContraction(&ret);

        const tww = ret.getTwinWidth();

        if (i == 9) {
            try std.testing.expectEqual(@as(u32, 2), tww);
        } else if (i == 1) {
            try std.testing.expectEqual(@as(u32, 0), tww);
        } else {
            try std.testing.expectEqual(@as(u32, 2), tww);
        }
        for (graph.node_list) |*node| {
            try std.testing.expect(node.red_edges.cardinality() <= tww);
        }
        i -= 1;
    }
    var count: u32 = 0;
    for (graph.node_list) |node| {
        try std.testing.expectEqual(node.red_edges.cardinality(), 0);
        count += node.black_edges.cardinality();
    }
    try std.testing.expectEqual(count, 20);
}

test "Test contraction Tiny 3" {
    var allocator = std.heap.GeneralPurposeAllocator(.{}){};
    defer std.debug.assert(!allocator.deinit());

    var pace_fmt = try pace_2023.Pace2023Fmt(u8).fromFile(allocator.allocator(), "instances/tiny/tiny003.gr");
    defer pace_fmt.deinit(allocator.allocator());

    var ret = try RetraceableContractionSequence(u8).init(allocator.allocator(), 10, 10);
    defer ret.deinit(allocator.allocator());

    var graph = try Graph(u8).loadFromPace(allocator.allocator(), &pace_fmt);
    // Free ressources
    defer graph.deinit();

    try std.testing.expectEqual(graph.number_of_nodes, 10);
    try std.testing.expectEqual(graph.number_of_edges, 45);

    var i: u8 = 9;
    while (i > 0) {
        var tww = try graph.addContraction(i - 1, 9, &ret);
        try std.testing.expectEqual(@as(u32, 0), tww);
        i -= 1;
    }
}

test "Test contraction retrace Tiny 3" {
    var allocator = std.heap.GeneralPurposeAllocator(.{}){};
    defer std.debug.assert(!allocator.deinit());

    var pace_fmt = try pace_2023.Pace2023Fmt(u8).fromFile(allocator.allocator(), "instances/tiny/tiny003.gr");
    defer pace_fmt.deinit(allocator.allocator());

    var ret = try RetraceableContractionSequence(u8).init(allocator.allocator(), 10, 45);
    defer ret.deinit(allocator.allocator());
    var graph = try Graph(u8).loadFromPace(allocator.allocator(), &pace_fmt);
    // Free ressources
    defer graph.deinit();

    try std.testing.expectEqual(graph.number_of_nodes, 10);
    try std.testing.expectEqual(graph.number_of_edges, 45);

    var i: u8 = 9;
    while (i > 0) {
        var tww = try graph.addContraction(i - 1, 9, &ret);
        try std.testing.expectEqual(@as(u32, 0), tww);
        i -= 1;
    }
    i = 9;
    while (i > 0) {
        try graph.revertLastContraction(&ret);
        var tww = graph.getCurrentTwinWidth();
        try std.testing.expectEqual(@as(u32, 0), tww);
        for (graph.node_list) |*node| {
            try std.testing.expect(node.red_edges.cardinality() <= tww);
        }
        i -= 1;
    }

    i = 9;
    while (i > 0) {
        var tww = try graph.addContraction(i - 1, 9, &ret);
        try std.testing.expectEqual(@as(u32, 0), tww);
        i -= 1;
    }
}

test "Test contraction Tiny 4" {
    var allocator = std.heap.GeneralPurposeAllocator(.{}){};
    defer std.debug.assert(!allocator.deinit());

    var pace_fmt = try pace_2023.Pace2023Fmt(u8).fromFile(allocator.allocator(), "instances/tiny/tiny004.gr");
    defer pace_fmt.deinit(allocator.allocator());

    var ret = try RetraceableContractionSequence(u8).init(allocator.allocator(), 10, 9);
    defer ret.deinit(allocator.allocator());

    var graph = try Graph(u8).loadFromPace(allocator.allocator(), &pace_fmt);
    // Free ressources
    defer graph.deinit();

    try std.testing.expectEqual(graph.number_of_nodes, 10);
    try std.testing.expectEqual(graph.number_of_edges, 9);

    var i: u8 = 9;
    while (i > 0) {
        try std.testing.expectEqual(graph.node_list[0].num_leafes, i);
        var tww = try graph.addContraction(i - 1, 9, &ret);
        try std.testing.expectEqual(@as(u32, 0), tww);
        i -= 1;
    }
}

test "Test contraction retrace Tiny 4" {
    var allocator = std.heap.GeneralPurposeAllocator(.{}){};
    defer std.debug.assert(!allocator.deinit());

    var pace_fmt = try pace_2023.Pace2023Fmt(u8).fromFile(allocator.allocator(), "instances/tiny/tiny004.gr");
    defer pace_fmt.deinit(allocator.allocator());
    var ret = try RetraceableContractionSequence(u8).init(allocator.allocator(), 10, 9);
    defer ret.deinit(allocator.allocator());
    var graph = try Graph(u8).loadFromPace(allocator.allocator(), &pace_fmt);
    // Free ressources
    defer graph.deinit();

    try std.testing.expectEqual(graph.number_of_nodes, 10);
    try std.testing.expectEqual(graph.number_of_edges, 9);

    var i: u8 = 9;
    while (i > 0) {
        var tww = try graph.addContraction(i - 1, 9, &ret);
        try std.testing.expectEqual(@as(u32, 0), tww);
        i -= 1;
    }
    i = 9;
    while (i > 0) {
        try graph.revertLastContraction(&ret);
        var tww = graph.getCurrentTwinWidth();
        try std.testing.expectEqual(@as(u32, 0), tww);
        for (graph.node_list) |*node| {
            try std.testing.expect(node.red_edges.cardinality() <= tww);
        }
        i -= 1;
    }
}

test "Test contraction Tiny 6" {
    var allocator = std.heap.GeneralPurposeAllocator(.{}){};
    defer std.debug.assert(!allocator.deinit());

    var pace_fmt = try pace_2023.Pace2023Fmt(u8).fromFile(allocator.allocator(), "instances/tiny/tiny006.gr");
    defer pace_fmt.deinit(allocator.allocator());

    var ret = try RetraceableContractionSequence(u8).init(allocator.allocator(), 10, 5);
    defer ret.deinit(allocator.allocator());
    var graph = try Graph(u8).loadFromPace(allocator.allocator(), &pace_fmt);
    // Free ressources
    defer graph.deinit();

    try std.testing.expectEqual(graph.number_of_nodes, 10);
    try std.testing.expectEqual(graph.number_of_edges, 5);

    var i: u8 = 9;
    var tww: u32 = 0;
    while (true) {
        tww = std.math.max(tww, try graph.addContraction(i - 1, i, &ret));
        if (i == 1) {
            break;
        }
        i -= 2;
    }
    try std.testing.expectEqual(@as(u32, 0), tww);
}

test "Check simple failed loading" {
    var allocator = std.heap.GeneralPurposeAllocator(.{}){};
    // Should never fail since the ressources should be managed
    defer std.debug.assert(!allocator.deinit());

    var pace_fmt = pace_2023.Pace2023Fmt(u8).fromFile(allocator.allocator(), "instances/tiny/tiny001.grfailure") catch |err| {
        try std.testing.expectEqual(err, error.FileNotFound);
        return;
    };

    var graph = try Graph(u8).loadFromPace(allocator.allocator(), &pace_fmt);
    _ = graph;
    // Should never be reached
    std.debug.assert(false);
}

test "Check simple graph" {
    var allocator = std.heap.GeneralPurposeAllocator(.{}){};
    // Should never fail since the ressources should be managed
    //defer std.debug.assert(!allocator.deinit());

    var graph = try Graph(u8).new(5, allocator.allocator());

    var ret = try RetraceableContractionSequence(u8).init(allocator.allocator(), 10, 4);
    defer ret.deinit(allocator.allocator());

    try graph.addEdge(0, 1);
    try graph.addEdge(1, 2);
    try graph.addEdge(1, 3);
    try graph.addEdge(1, 4);

    _ = try graph.addContraction(1, 0, &ret);

    try std.testing.expectEqual(graph.node_list[0].red_edges.cardinality(), 3);
}<|MERGE_RESOLUTION|>--- conflicted
+++ resolved
@@ -664,9 +664,9 @@
             return tww;
         }
 
-<<<<<<< HEAD
-        pub fn solveExact(self: *Self) !T {
-            const ForceBnBSolution = false;
+        pub fn solveGreedy(self: *Self) !T {
+            const K = 20;
+            const P = 100;
 
             var org_graph = try std.ArrayList(exact_bs.MatrixGraphFromInducedSubGraph).initCapacity(self.allocator, self.connected_components.items.len);
             defer org_graph.deinit();
@@ -680,11 +680,6 @@
             if (upper_bound == 0) {
                 return 0;
             }
-=======
-        pub fn solveGreedy(self: *Self) !T {
-            const K = 20;
-            const P = 100;
->>>>>>> 66a61446
 
             var cc_iter = self.connected_components_min_heap.iterator();
 
@@ -692,43 +687,6 @@
 
             var tww: T = 0;
             while (cc_iter.next()) |cc| {
-<<<<<<< HEAD
-                std.debug.assert(tww < upper_bound); // if we should reached upper_bound, there's nothing to do, so we should have stopped earlier
-
-                var component = &self.connected_components.items[cc.index];
-                var subgraph = &org_graph.items[cc.index];
-
-                // the exact solver treats the upper as exclusive; i.e. by setting it to the heuristic tww,
-                // we force the solver to produce a better solution or fail.
-                std.debug.print("Invoke exact solver with |CC|={d} lower={d} upper={d}\n", .{ component.subgraph.nodes.len, tww, upper_bound });
-                var improved_result = solver_bnb.solveCCExactly(T, component, self.allocator, subgraph, tww, upper_bound + @boolToInt(ForceBnBSolution)) catch |e| {
-                    if (e == solver_bnb.SolverError.Infeasable) {
-                        std.debug.print(" ... infeasable\n", .{});
-                        std.debug.assert(!ForceBnBSolution);
-                        tww = @intCast(T, upper_bound);
-                        break;
-                    }
-                    std.debug.print(" ... failed\n", .{});
-                    return e;
-                };
-                std.debug.print(" ... solve with tww={d}\n", .{improved_result});
-
-                tww = @max(tww, @intCast(T, improved_result));
-            }
-
-            try self.combineContractionSequences();
-
-            return tww;
-        }
-
-        pub fn combineContractionSequences(self: *Self) !void {
-            self.contraction.reset();
-
-            var cc_iter = self.connected_components_min_heap.iterator();
-            var tww: T = 0;
-            _ = tww;
-            var last_node: ?T = null;
-=======
                 // Only for small exact graphs
                 if (T == u8 and self.connected_components.items[cc.index].subgraph.nodes.len < 128) {
                     tww = std.math.max(try self.connected_components.items[cc.index].solveGreedy(K, P, &solver), tww);
@@ -736,7 +694,19 @@
                     tww = std.math.max(try self.connected_components.items[cc.index].solveGreedyTopK(K, P, &solver), tww);
                     //tww = std.math.max(try self.connected_components.items[cc.index].solveSweepingTopK(K,P,&solver),tww);
                 }
->>>>>>> 66a61446
+
+            try self.combineContractionSequences();
+
+            return tww;
+        }
+
+        pub fn combineContractionSequences(self: *Self) !void {
+            self.contraction.reset();
+
+            var cc_iter = self.connected_components_min_heap.iterator();
+            var tww: T = 0;
+            _ = tww;
+            var last_node: ?T = null;
 
             while (cc_iter.next()) |cc| {
                 if (self.connected_components.items[cc.index].subgraph.nodes.len == 1) {
@@ -951,11 +921,7 @@
                 connected_component.deinit(self.allocator);
             }
             self.connected_components.deinit(self.allocator);
-<<<<<<< HEAD
-            self.connected_components_min_heap.deinit();
-=======
             self.trivial_connected_component_contraction_sequence.deinit(self.allocator);
->>>>>>> 66a61446
             self.contraction.deinit(self.allocator);
             self.allocator.free(self.connected_components_node_list_slice);
             self.scratch_bitset.deinit(self.allocator);
