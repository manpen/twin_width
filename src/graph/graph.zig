--- conflicted
+++ resolved
@@ -869,6 +869,11 @@
         }
 
         pub fn solveExact(self: *Self) !T {
+            const K = 20;
+            _ = K;
+            const P = 100;
+            _ = P;
+
             var org_graph = try std.ArrayList(exact_bs.MatrixGraphFromInducedSubGraph).initCapacity(self.allocator, self.connected_components.items.len);
             defer org_graph.deinit();
             defer for (org_graph.items) |*item| item.deinit();
@@ -877,62 +882,44 @@
                 try org_graph.append(try exact_bs.matrixGraphUnionFromInducedSubGraph(T, &cc.subgraph, self.allocator));
             }
 
-            var heu_tww = @intCast(u32, try self.solveGreedy(.{ .timeout_seconds = 30 }));
-
-            if (true) {
-                std.debug.print("Heuristic TWW: {d}\n", .{heu_tww});
-                for (self.connected_components.items) |*cc| {
-                    if (cc.subgraph.nodes.len > 10) {
-                        std.debug.print("  -> CC: n={d} tww={d}\n", .{ cc.subgraph.nodes.len, cc.tww });
-                    }
-                }
+            var heu_tww = @intCast(u32, try self.solveGreedy(.{ .single_pass = true }));
+            if (self.number_of_nodes > 110) {
+                heu_tww = @min(heu_tww, try self.solveGreedy(.{ .single_pass = false, .timeout_seconds = 120 }));
             }
 
             var lower: T = 0;
-            while (true) {
-                var upper_bound: u32 = 0;
-                for (self.connected_components.items) |cc| {
-                    if (cc.tww > heu_tww) {
-                        return GraphError.ExactSuboptimal;
-                    }
-                    upper_bound = @max(upper_bound, cc.tww);
-                }
-
-                if (upper_bound <= lower) {
-                    return lower;
-                }
-
-                var cc_iter = self.connected_components_min_heap.iterator();
-                while (cc_iter.next()) |cc| {
-                    var component = &self.connected_components.items[cc.index];
-                    if (component.tww < upper_bound) {
-                        if (component.subgraph.nodes.len > 10) {
-                            std.debug.print("Skip CC for the moment n={d} tww={d} | lower={d} upper={d}\n", .{ component.subgraph.nodes.len, component.tww, lower, upper_bound });
+
+            while (self.connected_components_min_heap.removeOrNull()) |cc| {
+                var cc_inst = &self.connected_components.items[cc.index];
+                var upper = cc_inst.tww;
+
+                if (upper <= lower) {
+                    break;
+                }
+
+                var subgraph = cc_inst.subgraph;
+                _ = subgraph;
+
+                var improved_result = solver_bnb.solveCCExactly(T, cc_inst, self.allocator, &org_graph.items[cc.index], lower, upper + @boolToInt(self.force_exact_solver_to_solve)) catch |e| {
+                    if (e == solver_bnb.SolverError.Infeasable) {
+                        std.debug.print(" ... infeasable\n", .{});
+
+                        if (self.force_exact_solver_to_solve) {
+                            return GraphError.ExactSuboptimal;
                         }
-                        continue;
-                    }
-                    var subgraph = &org_graph.items[cc.index];
-
-                    // the exact solver treats the upper as exclusive; i.e. by setting it to the heuristic tww,
-                    // we force the solver to produce a better solution or fail.
-                    std.debug.print("Invoke exact solver with |CC|={d} lower={d} upper={d}\n", .{ component.subgraph.nodes.len, lower, upper_bound });
-                    var improved_result = solver_bnb.solveCCExactly(T, component, self.allocator, subgraph, lower, upper_bound + @boolToInt(self.force_exact_solver_to_solve)) catch |e| {
-                        if (e == solver_bnb.SolverError.Infeasable) {
-                            std.debug.print(" ... infeasable\n", .{});
-
-                            if (self.force_exact_solver_to_solve) {
-                                return GraphError.ExactSuboptimal;
-                            }
-
-                            lower = @intCast(T, upper_bound);
-                            break;
-                        }
-                        std.debug.print(" ... failed\n", .{});
-                        return e;
-                    };
-                    std.debug.print(" ... solve with tww={d}\n", .{improved_result});
-
-                    lower = @max(lower, @intCast(T, improved_result));
+
+                        lower = @intCast(T, upper);
+                        break;
+                    }
+                    std.debug.print(" ... failed\n", .{});
+                    return e;
+                };
+                std.debug.print(" ... solve with tww={d}\n", .{improved_result});
+
+                lower = @max(lower, @intCast(T, improved_result));
+
+                if (improved_result > upper) {
+                    return GraphError.ExactSuboptimal;
                 }
             }
 
@@ -945,13 +932,12 @@
             self.contraction.reset();
 
             var cc_iter = self.connected_components_min_heap.iterator();
-            var tww: T = 0;
-            _ = tww;
+            _ = cc_iter;
             var last_node: ?T = null;
 
-            while (cc_iter.next()) |cc| {
-                if (self.connected_components.items[cc.index].subgraph.nodes.len == 1) {
-                    const survivor = self.connected_components.items[cc.index].subgraph.nodes[0];
+            for (self.connected_components.items) |*cc| {
+                if (cc.subgraph.nodes.len == 1) {
+                    const survivor = cc.subgraph.nodes[0];
                     if (last_node) |ln| {
                         try self.contraction.addContraction(contraction.Contraction(T){
                             .erased = survivor,
@@ -960,8 +946,8 @@
                     } else {
                         last_node = survivor;
                     }
-                } else if (self.connected_components.items[cc.index].best_contraction_sequence.getLastContraction()) |ctr| {
-                    try self.contraction.append(&self.connected_components.items[cc.index].best_contraction_sequence);
+                } else if (cc.best_contraction_sequence.getLastContraction()) |ctr| {
+                    try self.contraction.append(&cc.best_contraction_sequence);
                     if (last_node) |ln| {
                         try self.contraction.addContraction(contraction.Contraction(T){
                             .erased = ctr.survivor,
@@ -1002,12 +988,9 @@
                 try cc_inst.resetGraph();
 
                 if (T == u8 and cc_inst.subgraph.nodes.len < 128) {
-<<<<<<< HEAD
-                    var cc_tww = try cc_inst.solveGreedy(K, P, &solver, seed);
-                    cc_inst.tww = cc_tww;
+                    _ = try cc_inst.solveGreedy(K, P, &solver, seed);
                 } else {
-                    var cc_tww = try cc_inst.solveGreedyTopK(K, P, &solver, seed);
-                    cc_inst.tww = cc_tww;
+                    _ = try cc_inst.solveGreedyTopK(K, P, &solver, seed);
                 }
                 seed += 1009;
                 try self.connected_components_min_heap.add(connected_components.ConnectedComponentIndex(T){
@@ -1024,28 +1007,7 @@
             }
 
             const index = self.connected_components_min_heap.peek().?;
-=======
-                    _ = try cc_inst.solveGreedy(K, P, &solver, seed);
-                } else {
-                    _ = try cc_inst.solveGreedyTopK(K, P, &solver, seed);
-                }
-                seed += 1009;
-                try self.connected_components_min_heap.add(connected_components.ConnectedComponentIndex(T){
-                    .index = cc.index,
-                    .tww = cc_inst.tww,
-                });
-
-                if (timeout_seconds) |ts| {
-                    const now = try std.time.Instant.now();
-                    if (now.since(time) > 1000_000_000 * ts) {
-                        break;
-                    }
-                }
-            }
-
-            const index = self.connected_components_min_heap.peek().?;
             // Tww is twin width of the connected component with the largest twin width
->>>>>>> d9c5d2a9
             const tww = self.connected_components.items[index.index].tww;
 
             try self.combineContractionSequences();
