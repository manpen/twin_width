const std = @import("std");
const comptime_util = @import("../util/comptime_checks.zig");
const compressed_bitmap = @import("../util/compressed_bitmap.zig");
const two_level_bitmap = @import("../util/two_level_bitset.zig");
const Graph = @import("graph.zig").Graph;

pub const NodeError = error{AlreadyPromoted};

pub fn LargeNodeQueryProcessor(comptime T: type) type {
    comptime if (!comptime_util.checkIfIsCompatibleInteger(T)) {
        @compileError("T must be either u8,u16 or u32");
    };
    return struct {
        const Self = @This();

        pub const NodeDegreeEntry = struct { id: T, degree: T };

        lowest_degree_nodes: std.PriorityQueue(NodeDegreeEntry, void, Self.compareFunction),
        added_nodes: std.bit_set.DynamicBitSetUnmanaged,
        graph: *const Graph(T),
        pub fn compareFunction(ctx: void, lhs: NodeDegreeEntry, rhs: NodeDegreeEntry) std.math.Order {
            _ = ctx;
            return std.math.order(lhs.degree, rhs.degree);
        }

        pub fn init(graph: *const Graph(T)) !Self {
            var bt = std.PriorityQueue(NodeDegreeEntry, void, Self.compareFunction).init(graph.allocator, {});
            var added_nodes = try std.bit_set.DynamicBitSetUnmanaged.initEmpty(graph.allocator, graph.number_of_nodes);
            try bt.ensureTotalCapacity(graph.number_of_nodes);
            return Self{ .lowest_degree_nodes = bt, .graph = graph, .added_nodes = added_nodes };
        }

        pub fn addNode(self: *Self, node: T) !void {
            if (!self.added_nodes.isSet(node)) {
                self.added_nodes.set(node);
                try self.lowest_degree_nodes.add(NodeDegreeEntry{ .id = node, .degree = self.graph.node_list[node].cardinality() });
            }
        }

        pub const TakingLargeNodeIterator = struct {
            index: T,
            items_left: T,
            ptr: *Self,
            pub inline fn next(self: *TakingLargeNodeIterator) ?T {
                while (self.items_left > 0) {
                    if (self.index >= self.ptr.lowest_degree_nodes.len) {
                        return null;
                    }
                    const item = self.ptr.lowest_degree_nodes.items[self.index];
                    if (self.ptr.graph.erased_nodes.get(item.id)) {
                        _ = self.ptr.lowest_degree_nodes.removeIndex(self.index);
                        continue;
                    } else if (self.ptr.graph.node_list[item.id].cardinality() != item.degree) {
                        var updated_item = self.ptr.lowest_degree_nodes.removeIndex(self.index);
                        self.ptr.added_nodes.unset(updated_item.id);
                        self.ptr.addNode(updated_item.id) catch unreachable;
                        continue;
                    }
                    self.index += 1;
                    self.items_left -= 1;
                    return item.id;
                }
                return null;
            }
        };

        pub fn takingIterator(self: *Self, num_items: T) TakingLargeNodeIterator {
            return TakingLargeNodeIterator{ .ptr = self, .index = 0, .items_left = num_items };
        }
    };
}

// Id is omitted must be stored outside of the struct
pub fn Node(comptime T: type, comptime promote_threshold: u32, comptime degrade_threshold: u32) type {
    comptime if (!comptime_util.checkIfIsCompatibleInteger(T)) {
        @compileError("T must be either u8,u16 or u32");
    };

    return struct {
        const Self = @This();
<<<<<<< HEAD
=======
        pub const EdgeIterType = compressed_bitmap.FastCompressedBitmap(T, promote_threshold, degrade_threshold).FastCompressedBitmapIterator;
>>>>>>> f98313ca
        black_edges: compressed_bitmap.FastCompressedBitmap(T, promote_threshold, degrade_threshold),
        red_edges: compressed_bitmap.FastCompressedBitmap(T, promote_threshold, degrade_threshold),
        high_degree_node: ?*LargeNodeQueryProcessor(T),
        num_leafes: T,

        pub fn promoteToLargeDegreeNode(self: *Self, graph: *const Graph(T)) !void {
            if (self.high_degree_node == null) {
                var created = try graph.allocator.create(LargeNodeQueryProcessor(T));
                created.* = try LargeNodeQueryProcessor(T).init(graph);
                var iter = self.unorderedIterator();
                while (iter.next()) |item| {
                    try created.addNode(item);
                }
                self.high_degree_node = created;
            } else {
                return error.AlreadyPromoted;
            }
        }

        pub inline fn takeIterator(self: *Self, num_items: T) LargeNodeQueryProcessor(T).TakingLargeNodeIterator {
            return self.high_degree_node.?.takingIterator(num_items);
        }

        pub inline fn isLargeNode(self: *const Self) bool {
            if (self.high_degree_node != null) {
                return true;
            }
            return false;
        }

        pub inline fn addRedEdgeExists(self: *Self, allocator: std.mem.Allocator, node: T) !bool {
            if (self.high_degree_node) |hd| {
                try hd.addNode(node);
            }
            return try self.red_edges.addExists(allocator, node);
        }

        pub inline fn addRedEdge(self: *Self, allocator: std.mem.Allocator, node: T) !void {
            if (self.high_degree_node) |hd| {
                try hd.addNode(node);
            }
            try self.red_edges.add(allocator, node);
        }

        pub inline fn addBlackEdge(self: *Self, allocator: std.mem.Allocator, node: T) !void {
            if (self.high_degree_node) |hd| {
                try hd.addNode(node);
            }
            try self.black_edges.add(allocator, node);
        }

        pub inline fn removeBlackEdge(self: *Self, allocator: std.mem.Allocator, node: T) !void {
            _ = try self.black_edges.remove(allocator, node);
        }

        pub inline fn removeRedEdge(self: *Self, allocator: std.mem.Allocator, node: T) !void {
            _ = try self.red_edges.remove(allocator, node);
        }

        pub inline fn cardinality(self: *const Self) T {
            return self.black_edges.cardinality() + self.red_edges.cardinality();
        }

        pub inline fn getFirstNeighboor(self: *const Self) T {
            if (self.black_edges.cardinality() > 0) {
                var iter = self.black_edges.iterator();
                return iter.next().?;
            } else {
                var iter = self.red_edges.iterator();
                return iter.next().?;
            }
        }

        pub inline fn isLeaf(self: *const Self) bool {
            return self.cardinality() == 1;
        }

        pub inline fn unorderedIterator(self: *const Self) UnorderedNodeEdgeIterator {
            var iterator_first = self.red_edges.iterator();
            var iterator_second = self.black_edges.iterator();
            return UnorderedNodeEdgeIterator{ .red_iter = iterator_first, .black_iter = iterator_second, .red = false };
        }

        pub inline fn orderedIterator(self: *const Self) OrderedNodeEdgeIterator {
            var iterator_first = self.red_edges.iterator();
            var iterator_second = self.black_edges.iterator();
            const item_first = iterator_first.next();
            const item_second = iterator_second.next();
            return OrderedNodeEdgeIterator{ .red_iter = iterator_first, .black_iter = iterator_second, .red_next = item_first, .black_next = item_second, .red = false };
        }

        pub const UnorderedNodeEdgeIterator = struct {
            red_iter: compressed_bitmap.FastCompressedBitmap(T, promote_threshold, degrade_threshold).FastCompressedBitmapIterator,
            black_iter: compressed_bitmap.FastCompressedBitmap(T, promote_threshold, degrade_threshold).FastCompressedBitmapIterator,
            red: bool,
            pub inline fn next(self: *UnorderedNodeEdgeIterator) ?T {
<<<<<<< HEAD
                while (self.black_iter.next()) |item| {
                    return item;
                }
                self.red = true;
                while (self.red_iter.next()) |item| {
=======
                if (self.black_iter.next()) |item| {
                    return item;
                }
                self.red = true;
                if (self.red_iter.next()) |item| {
>>>>>>> f98313ca
                    return item;
                }
                return null;
            }
        };

        pub const OrderedNodeEdgeIterator = struct {
            red_iter: compressed_bitmap.FastCompressedBitmap(T, promote_threshold, degrade_threshold).FastCompressedBitmapIterator,
            black_iter: compressed_bitmap.FastCompressedBitmap(T, promote_threshold, degrade_threshold).FastCompressedBitmapIterator,
            red_next: ?T,
            black_next: ?T,
            red: bool,
            pub inline fn next(self: *OrderedNodeEdgeIterator) ?T {
                while (self.red_next != null and self.black_next != null) {
                    if (self.red_next.? < self.black_next.?) {
                        const return_item_first = self.red_next;
                        self.red_next = self.red_iter.next();
                        self.red = true;
                        return return_item_first;
                    } else if (self.red_next.? > self.black_next.?) {
                        const return_item_second = self.black_next;
                        self.black_next = self.black_iter.next();
                        self.red = false;
                        return return_item_second;
                    }
                    unreachable;
                }

                if (self.black_next != null) {
                    const ret = self.black_next;
                    self.black_next = self.black_iter.next();
                    self.red = false;
                    return ret;
                } else if (self.red_next != null) {
                    const ret = self.red_next;
                    self.red_next = self.red_iter.next();
                    self.red = true;
                    return ret;
                }
                return null;
            }
        };
    };
}<|MERGE_RESOLUTION|>--- conflicted
+++ resolved
@@ -78,10 +78,7 @@
 
     return struct {
         const Self = @This();
-<<<<<<< HEAD
-=======
         pub const EdgeIterType = compressed_bitmap.FastCompressedBitmap(T, promote_threshold, degrade_threshold).FastCompressedBitmapIterator;
->>>>>>> f98313ca
         black_edges: compressed_bitmap.FastCompressedBitmap(T, promote_threshold, degrade_threshold),
         red_edges: compressed_bitmap.FastCompressedBitmap(T, promote_threshold, degrade_threshold),
         high_degree_node: ?*LargeNodeQueryProcessor(T),
@@ -178,19 +175,11 @@
             black_iter: compressed_bitmap.FastCompressedBitmap(T, promote_threshold, degrade_threshold).FastCompressedBitmapIterator,
             red: bool,
             pub inline fn next(self: *UnorderedNodeEdgeIterator) ?T {
-<<<<<<< HEAD
-                while (self.black_iter.next()) |item| {
-                    return item;
-                }
-                self.red = true;
-                while (self.red_iter.next()) |item| {
-=======
                 if (self.black_iter.next()) |item| {
                     return item;
                 }
                 self.red = true;
                 if (self.red_iter.next()) |item| {
->>>>>>> f98313ca
                     return item;
                 }
                 return null;
