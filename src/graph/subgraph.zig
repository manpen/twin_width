--- conflicted
+++ resolved
@@ -101,8 +101,8 @@
             return result_best_move;
         }
 
-        pub inline fn selectBestMove(self: *Self, comptime K: u32, comptime P: u32, first_node: T, solver: *solver_resources.SolverResources(T, K, P), current_tww: T) !TargetMinimalInducedTww {
-            bfs_mod.bfs_topk_high_performance(T, K, first_node, self.graph, &solver.scratch_bitset, &solver.scorer);
+        pub inline fn selectBestMove(self: *Self, comptime K: u32, comptime P: u32, first_node: T, solver: *solver_resources.SolverResources(T, K, P), current_tww: T, seed: u64) !TargetMinimalInducedTww {
+            bfs_mod.bfs_topk_high_performance(T, K, first_node, self.graph, &solver.scratch_bitset, &solver.scorer, seed);
 
             var iterator = try solver.scorer.iterator(self.graph);
 
@@ -129,16 +129,16 @@
             return result;
         }
 
-        pub inline fn selectBestMoveExhaustive(self: *Self, comptime N: u32, remaining_nodes: *std.BoundedArray(T, N), current_tww: T) contraction.Contraction(T) {
+        pub inline fn selectBestMoveExhaustive(remaining_nodes: []T, current_tww: T, graph: *Graph(T)) contraction.Contraction(T) {
             var induced_tww = Graph(T).InducedTwinWidthPotential.default();
             var min_contraction = contraction.Contraction(T){ .erased = 0, .survivor = 0 };
             var min_index_erased: T = 0;
 
             for (0..remaining_nodes.len) |first| {
                 for (0..first) |second| {
-                    const first_node = remaining_nodes.buffer[first];
-                    const second_node = remaining_nodes.buffer[second];
-                    var ind = self.graph.calculateInducedTwwPotential(first_node, second_node, &induced_tww, current_tww);
+                    const first_node = remaining_nodes[first];
+                    const second_node = remaining_nodes[second];
+                    var ind = graph.calculateInducedTwwPotential(first_node, second_node, &induced_tww, current_tww);
                     if (ind.isLess(induced_tww, current_tww)) {
                         induced_tww = ind;
                         min_contraction = .{ .erased = first_node, .survivor = second_node };
@@ -147,7 +147,7 @@
                 }
             }
 
-            _ = remaining_nodes.swapRemove(min_index_erased);
+						remaining_nodes[min_index_erased] = remaining_nodes[remaining_nodes.len-1];
 
             return min_contraction;
         }
@@ -759,7 +759,7 @@
             return seq.getTwinWidth();
         }
 
-        pub fn solveSweepingSolverTopK(self: *Self, comptime K: u32, comptime P: u32, seq: *retraceable_contraction.RetraceableContractionSequence(T), solver: *solver_resources.SolverResources(T, K, P), budget_secs: u64, probing: bool) !T {
+        pub fn solveSweepingSolverTopK(self: *Self, comptime K: u32, comptime P: u32, seq: *retraceable_contraction.RetraceableContractionSequence(T), solver: *solver_resources.SolverResources(T, K, P), probing: bool, seed: u64) !T {
             //try self.graph.min_hash.bootstrapNodes(self.nodes,self.graph);
             solver.scratch_bitset.unsetAll();
             total_lvl1_contractions = 0;
@@ -771,6 +771,7 @@
             var total_tww: T = seq.getTwinWidth();
 
             var start_time = try std.time.Instant.now();
+            _ = start_time;
 
             var priority_queue = std.PriorityQueue(TwinWidthPriorityWithContraction, void, TwinWidthPriorityWithContraction.compare).init(self.graph.allocator, {});
             defer priority_queue.deinit();
@@ -788,7 +789,7 @@
 
             var sweeping_thresh: u32 = 0;
 
-            var generator = std.rand.DefaultPrng.init(19);
+            var generator = std.rand.DefaultPrng.init(seed);
             //heuristic_128.gr
 
             var first_iteration: bool = true;
@@ -798,12 +799,11 @@
                 solver.node_mask_bitset.unsetAll();
 
                 const remaining_nodes_before = remaining_nodes;
-                _ = remaining_nodes_before;
-
-                var sqrt: u32 = 1;
+
+                var sqrt: u32 = remaining_nodes_before / std.math.log2(remaining_nodes_before);
 
                 var sample_amount = 2 * sqrt;
-                if (sample_amount > 200000000) {
+                if (sample_amount > 200) {
                     min_hash.fisher_yates_sample_first_n(T, solver.scratch_node_list[0..remaining_nodes], sample_amount, &generator);
                 } else {
                     sample_amount = remaining_nodes + 1;
@@ -821,23 +821,21 @@
                     if (solver.node_mask_bitset.get(item) and self.nodes.len > 10000) continue;
                     if (self.graph.erased_nodes.get(item)) @panic("Should never happen!");
                     solver.scorer.unsetVisitedBitset(&solver.scratch_bitset);
-                    var selection = try self.selectBestMove(K, P, item, solver, total_tww);
-
-                    if (selection.potential.tww <= sweeping_thresh) {
-                        //if(generator.next()%2 == 0) {
-                        _ = try self.graph.addContractionNoMinHash(item, selection.target, seq);
-                        if (self.graph.last_merge_first_level_merge) {
-                            total_lvl1_contractions += 1;
-                        }
-                        contractions_left -= 1;
-                        if (contractions_left == 0) break :outer;
-
-                        remaining_nodes -= 1;
-                        solver.scratch_node_list[@intCast(u32, index)] = solver.scratch_node_list[remaining_nodes];
-                        // Swap remove node
-                        total_contractions += 1;
-                        //}
-                    }
+                    var selection = try self.selectBestMove(K, P, item, solver, total_tww,seed);
+
+										if (selection.potential.tww <= sweeping_thresh) {
+											_ = try self.graph.addContractionNoMinHash(item, selection.target, seq);
+											if (self.graph.last_merge_first_level_merge) {
+												total_lvl1_contractions += 1;
+											}
+											contractions_left -= 1;
+											if (contractions_left == 0) break :outer;
+
+											remaining_nodes -= 1;
+											solver.scratch_node_list[@intCast(u32, index)] = solver.scratch_node_list[remaining_nodes];
+											// Swap remove node
+											total_contractions += 1;
+										}
                     solver.node_mask_bitset.set(item);
                     solver.node_mask_bitset.set(selection.target);
                     min_tww = std.math.min(min_tww, selection.potential.tww);
@@ -861,12 +859,6 @@
                         }
                     }
 
-                    if (index & 0x800 > 0) {
-                        var time = try std.time.Instant.now();
-                        if (time.since(start_time) / (1000 * 1000 * 1000) > budget_secs) {
-                            return std.math.maxInt(T);
-                        }
-                    }
                 }
                 first_iteration = false;
 
@@ -879,21 +871,15 @@
             return seq.getTwinWidth();
         }
 
-        pub fn solveGreedyTopK(self: *Self, comptime K: u32, comptime P: u32, seq: *retraceable_contraction.RetraceableContractionSequence(T), solver: *solver_resources.SolverResources(T, K, P), find_articulation_points: bool, seed: u64) !T {
+        pub fn solveGreedyTopK(self: *Self, comptime K: u32, comptime P: u32, seq: *retraceable_contraction.RetraceableContractionSequence(T), solver: *solver_resources.SolverResources(T, K, P), find_articulation_points: bool, seed: u64, upper_bound: u32) !T {
+						_ = upper_bound;
+						std.debug.print("Call solver!\n",.{});
             _ = find_articulation_points;
             // Use once at the beginning later we will only consider merges which involve the survivor of the last merge
             // Paths might be dangerous
             try self.reduceLeafesAndPaths(K, P, seq, solver, false);
 
-<<<<<<< HEAD
-						var time = try std.time.Instant.now();
-            try self.graph.min_hash.bootstrapNodes(self.nodes,self.graph,seed+10123);
-						var time_after = try std.time.Instant.now();
-
-						std.debug.print("Total time {}\n",.{time_after.since(time)/(1000*1000)});
-=======
-            try self.graph.min_hash.bootstrapNodes(self.nodes, self.graph, seed + 10123);
->>>>>>> 5159af99
+            try self.graph.min_hash.bootstrapNodes(self.nodes,self.graph,seed);
 
             // Reset bitset we need it to use it as a scratch for the visited field
             solver.scratch_bitset.unsetAll();
@@ -949,7 +935,7 @@
                 var first_node = prio_item;
 
                 solver.scorer.unsetVisitedBitset(&solver.scratch_bitset);
-                var selection = try self.selectBestMove(K, P, first_node, solver, total_tww);
+                var selection = try self.selectBestMove(K, P, first_node, solver, total_tww,seed);
 
                 // Store the best move up to now in the case of multiple postpones
                 if (selection.potential.isLess(best_contraction_potential_postponed, total_tww)) {
@@ -993,7 +979,6 @@
 
                 // Reset all variables which were set to select the best postponed move
 
-<<<<<<< HEAD
 								var used_min_hash_move:bool = false;
 								//if(try self.graph.min_hash.getBestMove(self.graph,seq.getTwinWidth())) |best| {
 								//	const t = self.graph.calculateInducedTwwPotential(best.erased,best.survivor,&selection.potential, seq.getTwinWidth());
@@ -1002,16 +987,7 @@
 								//		used_min_hash_move = true;
 								//	}
 								//}
-=======
-                var used_min_hash_move: bool = false;
-                if (try self.graph.min_hash.getBestMove(self.graph, seq.getTwinWidth())) |best| {
-                    const t = self.graph.calculateInducedTwwPotential(best.erased, best.survivor, &selection.potential, seq.getTwinWidth());
-                    if (t.isLess(selection.potential, seq.getTwinWidth())) {
-                        min_contraction = best;
-                        used_min_hash_move = true;
-                    }
-                }
->>>>>>> 5159af99
+
                 current_postpones = 0;
                 best_contraction_potential_postponed.reset();
 
@@ -1049,7 +1025,7 @@
                             // If the node seems egligable for merges update distance metrics and try again to merge
                             if (follow_up_moves > 5) {
                                 solver.scorer.unsetVisitedBitset(&solver.scratch_bitset);
-                                next_selection = try self.selectBestMove(K, P, first_node, solver, total_tww);
+                                next_selection = try self.selectBestMove(K, P, first_node, solver, total_tww,seed);
                                 follow_up_moves = 0;
                             } else {
                                 // otherwise break
@@ -1083,7 +1059,7 @@
                         }
                     }
 
-                    //std.debug.print("Time in bfs {} and in calculate tww {}\n",.{select_move_perf_bfs.total_time/(1000*1000),select_move_perf_calc.total_time/(1000*1000)});
+										std.debug.print("Total tww {}\n",.{total_tww});
                     return total_tww;
                 }
             }
@@ -1095,7 +1071,8 @@
 
             // Do an exhaustive search for the best contraction sequence
             while (contractions_left > 0) {
-                var move = self.selectBestMoveExhaustive(exhaustive_solving_thresh + 1, &bounded_array, total_tww);
+                var move = Self.selectBestMoveExhaustive(bounded_array.buffer[0..bounded_array.len], total_tww,self.graph);
+								_ = bounded_array.pop();
 
                 total_tww = std.math.max(try self.graph.addContractionNoMinHash(move.erased, move.survivor, seq), total_tww);
                 contractions_left -= 1;
@@ -1111,11 +1088,13 @@
                             first_left_node = bounded_array.pop();
                         }
                     }
+										std.debug.print("Total tww {}\n",.{total_tww});
 
                     return total_tww;
                 }
                 //std.debug.print("Contractions left {} and tww {}\n",.{contractions_left,seq.getTwinWidth()});
             }
+
 
             return total_tww;
         }
