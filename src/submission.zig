--- conflicted
+++ resolved
@@ -17,30 +17,12 @@
     };
     defer loaded_graph.deinit();
 
-<<<<<<< HEAD
-    try loaded_graph.findAllConnectedComponents();
-=======
     signal_handler.initialize_signal_handler(try loaded_graph.findAllConnectedComponents());
     std.debug.print("Initialized signal handler. the pid is: {d}\n", .{std.os.linux.getpid()});
->>>>>>> 66a61446
     _ = loaded_graph.solveGreedy() catch |err| {
         std.debug.print("Error {}\n", .{err});
         return err;
     };
-<<<<<<< HEAD
-    try loaded_graph.contraction.writeSolutionToStdout();
-}
-
-pub fn main() !void {
-    var gpa = std.heap.GeneralPurposeAllocator(.{}){};
-    defer _ = gpa.deinit();
-    var allocator = gpa.allocator();
-
-    var large_buffer = try allocator.alloc(u8, 1024 * 1024 * 3000);
-    var fixed_buf = std.heap.FixedBufferAllocator.init(large_buffer);
-    var hpa = fixed_buf.allocator();
-
-=======
     //std.debug.print("Finished solving, entering infinite loop and waiting for SIGTERM.\n", .{});
     //try loaded_graph.contraction.writeSolutionToStdout();
     // loop until signal received, dump results via signal handler
@@ -66,7 +48,6 @@
     var fixed_buf = std.heap.FixedBufferAllocator.init(large_buffer);
     var hpa = fixed_buf.allocator();
 
->>>>>>> 66a61446
     var problem = try pace.loadPaceProblemHeaderFromStdin();
     if (problem.nodes <= std.math.maxInt(u8)) {
         try inner_initial_solver_memory(u8, hpa, problem);
