--- conflicted
+++ resolved
@@ -104,8 +104,6 @@
             }
         }
 
-<<<<<<< HEAD
-=======
         pub inline fn write_to_slice(self: *Self, slice: []u32) void {
             var iterate_seq = self.iterator();
             var j: usize = 0;
@@ -116,7 +114,6 @@
             }
         }
 
->>>>>>> 66a61446
         pub inline fn writeSolutionToStdout(self: *Self) !void {
             var file = std.io.getStdOut();
             var buffered = std.io.BufferedWriter(32768, @TypeOf(file.writer())){ .unbuffered_writer = file.writer() };
