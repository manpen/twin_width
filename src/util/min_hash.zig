const std = @import("std");
const comptime_util = @import("comptime_checks.zig");
const compressed_bitmap = @import("compressed_bitmap.zig");
const two_level_bitset = @import("../util/two_level_bitset.zig");
const node_mod = @import("../graph/node.zig");
const contraction = @import("../tww/contraction_sequence.zig");
const graph_mod = @import("../graph/graph.zig");

pub inline fn fisher_yates_shuffle(comptime T: type, data: []T, generator: *std.rand.DefaultPrng) void {
    comptime if (!comptime_util.checkIfIsCompatibleInteger(T)) {
        @compileError("Can only use the fisher yates shuffle on integer types u8,u16 or u32");
    };

    for (0..(data.len - 1)) |i| {
        const random = generator.next();
        const target = i + random % (data.len - i);

        const tmp = data[target];
        data[target] = data[i];
        data[i] = tmp;
    }
}

pub inline fn fisher_yates_sample_first_n(comptime T: type, data: []T, n: u32, generator: *std.rand.DefaultPrng) void {
    comptime if (!comptime_util.checkIfIsCompatibleInteger(T)) {
        @compileError("Can only use the fisher yates shuffle on integer types u8,u16 or u32");
    };

    for (0..(std.math.min(n, data.len - 1))) |i| {
        const random = generator.next();
        const target = i + random % (data.len - i);

        const tmp = data[target];
        data[target] = data[i];
        data[i] = tmp;
    }
}

pub inline fn circular_permutation_shift(comptime T: type, data: []T) void {
    // See https://openreview.net/pdf?id=NrkAAcMpRoT

    const item = data[data.len - 1];

    var next = data[0];

    for (0..(data.len - 1)) |i| {
        const tmp = data[i + 1];
        data[i + 1] = next;
        next = tmp;
    }

    data[0] = item;
}

<<<<<<< HEAD
pub fn MinHash(comptime T: type, comptime promote_thresh: u32, comptime degrade_thresh: u32) type {
    return struct {
        const Self = @This();
        permutation: []T,
        pub inline fn init(allocator: std.mem.Allocator, number_of_nodes: T) !Self {
            var memory = try allocator.alloc(T, number_of_nodes);
            for (0..number_of_nodes) |i| {
                memory[i] = @intCast(T, i);
            }

            fisher_yates_shuffle(T, memory);

            return Self{
                .permutation = memory,
            };
        }

        pub inline fn deinit(self: *Self, allocator: std.mem.Allocator) void {
            allocator.free(self.permutation);
        }

        pub inline fn hash(self: *const Self, input: *const compressed_bitmap.FastCompressedBitmap(T, promote_thresh, degrade_thresh)) T {
            var min: T = std.math.maxInt(T);
            var iter = input.iterator();
            while (iter.next()) |item| {
                min = std.math.min(min, self.permutation[item]);
            }
            return min;
        }
    };
}

pub fn MinHashBand(comptime T: type, comptime N: u32, comptime promote_thresh: u32, comptime degrade_thresh: u32) type {
    comptime if (N > 7) {
        @compileError("At the moment N must be smaller than 8!");
    };

    return struct {
        const Self = @This();
        hashes: [N]MinHash(T, promote_thresh, degrade_thresh),
        tables: [N]std.AutoHashMapUnmanaged(T, std.ArrayListUnmanaged(T)),
        sim_nodes: two_level_bitset.FastBitSet,
        node_num_sim: []u3,

        pub inline fn init(allocator: std.mem.Allocator, number_of_nodes: u32) !Self {
            var alloc = try allocator.alloc(u3, number_of_nodes);
            @memset(alloc, 0);

            var hb = Self{
                .hashes = undefined,
                .tables = undefined,
                .sim_nodes = try two_level_bitset.FastBitSet.initEmpty(number_of_nodes, allocator),
                .node_num_sim = alloc,
            };

            for (&hb.hashes) |*hash| {
                hash.* = try MinHash(T, promote_thresh, degrade_thresh).init(allocator, @intCast(T, number_of_nodes));
            }
            for (&hb.tables) |*hash| {
                hash.* = std.AutoHashMapUnmanaged(T, std.ArrayListUnmanaged(T)){};
            }

            return hb;
        }

        pub fn deinit(self: *Self, allocator: std.mem.Allocator) void {
            allocator.free(self.node_num_sim);
            self.sim_nodes.deinit(allocator);
            for (self.tables) |*hash| {
                hash.deinit(allocator);
            }
        }

        pub inline fn removeNode(self: *Self, node: T, nbh: *compressed_bitmap.FastCompressedBitmap(T, promote_thresh, degrade_thresh)) !void {
            for (0..self.hashes.len) |index| {
                const hash = self.hashes[index].hash(nbh);
                if (self.tables[index].getPtr(hash)) |table| {
                    var i: u32 = 0;
                    while (i < table.items.len) : (i += 1) {
                        if (table.items[i] == node) {
                            _ = table.swapRemove(i);
                            break;
                        }
                    }
                    _ = self.sim_nodes.unset(node);

                    if (table.items.len == 1) {
                        self.node_num_sim[node] = 0;
                        self.node_num_sim[table.items[0]] -= 1;

                        if (self.node_num_sim[table.items[0]] == 0) {
                            _ = self.sim_nodes.unset(table.items[0]);
                        }
                    }
                }
            }
        }

        pub inline fn hashNodeNeighborhood(self: *Self, allocator: std.mem.Allocator, node: T, nbh: *compressed_bitmap.FastCompressedBitmap(T, promote_thresh, degrade_thresh)) !void {
            for (0..self.hashes.len) |index| {
                const hash = self.hashes[index].hash(nbh);
                if (self.tables[index].getPtr(hash)) |table| {
                    try table.append(allocator, node);
                    if (table.items.len == 2) {
                        self.sim_nodes.set(table.items[0]);
                        self.node_num_sim[table.items[0]] += 1;
                    }

                    self.sim_nodes.set(node);
                    self.node_num_sim[node] += 1;
                } else {
                    var arr = try std.ArrayListUnmanaged(T).initCapacity(allocator, 8);
                    arr.append(allocator, node) catch unreachable;
                    try self.tables[index].put(allocator, hash, arr);
                }
            }
        }
    };
}

pub const MinHashEntry = struct { counter: u32, timestamp: u32 };

pub fn MinHashSimiliarity(comptime T: type, comptime N: u32, comptime B: u32, comptime promote_thresh: u32, comptime degrade_thresh: u32) type {
    return struct {
        const Self = @This();
        bands: [B]MinHashBand(T, N, promote_thresh, degrade_thresh),
        score_table: []MinHashEntry,
        unique_id: u32,

        pub inline fn init(allocator: std.mem.Allocator, number_of_nodes: T) !Self {
            var mhs = Self{
                .bands = undefined,
                .score_table = try allocator.alloc(MinHashEntry, number_of_nodes),
                .unique_id = 1,
            };

            for (&mhs.bands) |*band| {
                band.* = try MinHashBand(T, N, promote_thresh, degrade_thresh).init(allocator, number_of_nodes);
            }

            for (mhs.score_table) |*x| {
                x.timestamp = 0;
            }

            return mhs;
        }

        pub inline fn hashNodeNeighborhood(self: *Self, allocator: std.mem.Allocator, node: T, nbh: *compressed_bitmap.FastCompressedBitmap(T, promote_thresh, degrade_thresh)) !void {
            for (&self.bands) |*band| {
                try band.hashNodeNeighborhood(allocator, node, nbh);
            }
        }

        pub inline fn removeNode(self: *Self, allocator: std.mem.Allocator, node: T, nbh: *compressed_bitmap.FastCompressedBitmap(T, promote_thresh, degrade_thresh)) !void {
            _ = allocator;
            for (&self.bands) |*band| {
                try band.removeNode(node, nbh);
            }
        }

        pub inline fn getMostSimNode(self: *Self) ?T {
            self.unique_id += 1;
            var max_node: ?T = null;
            var max_score: u32 = 0;

            for (0..B) |i| {
                var iter = self.bands[i].sim_nodes.iter();
                while (iter.next()) |item| {
                    if (self.score_table[item].timestamp != self.unique_id) {
                        self.score_table[item].counter = 1;
                        self.score_table[item].timestamp = self.unique_id;
                    } else {
                        self.score_table[item].counter += 1;
                    }

                    if (self.score_table[item].counter > max_score) {
                        max_score = self.score_table[item].counter;
                        max_node = @intCast(T, item);
                    }
                }
            }
            return max_node;
        }
    };
=======
pub const MinHash = struct {
    const Self = @This();
    permutation: []u32,
    shift: u32,
    pub inline fn generatePermutation(allocator: std.mem.Allocator, length: u32, seed: u64) ![]u32 {
        var memory = try allocator.alloc(u32, length);
        for (0..memory.len) |i| {
            memory[i] = @intCast(u32, i);
        }

        var gen = std.rand.DefaultPrng.init(seed);
        fisher_yates_shuffle(u32, memory, &gen);
        return memory;
    }

    pub inline fn init(permutation: []u32, shift: u32) Self {
        return Self{
            .permutation = permutation,
            .shift = shift,
        };
    }

    pub inline fn getHash(self: *const Self, item: u32) u32 {
        return self.permutation[(item + self.shift) % self.permutation.len];
    }

    pub inline fn hash(self: *const Self, comptime InputIteratorType: type, iter: InputIteratorType) u32 {
        var min: u32 = std.math.maxInt(u32);
        while (iter.next()) |item| {
            min = std.math.min(min, self.getHash(item));
        }
        return min;
    }
};

pub fn hashFn(ctx: MinHashBandContext, value: []u32) u64 {
    _ = ctx;
    return std.hash.Wyhash.hash(0, std.mem.sliceAsBytes(value));
}

pub fn eqFn(ctx: MinHashBandContext, rhs: []u32, lhs: []u32) bool {
    _ = ctx;
    return std.mem.eql(u32, rhs, lhs);
}
pub const MinHashBandContext = struct {
    pub const hash = hashFn;
    pub const eql = eqFn;
};
pub fn MinHashBand(comptime B: u32) type {
    return struct {
        const Self = @This();
        hash_functions: []MinHash,
        hash_cache: []u32,
        collisions: std.HashMapUnmanaged([]u32, std.ArrayListUnmanaged(u32), MinHashBandContext, 80),
        allocator: std.mem.Allocator,
        erased_set: std.AutoHashMapUnmanaged(u32, void),

        pub fn clear(self: *Self) void {
            var iter = self.collisions.iterator();
            while (iter.next()) |item| {
                item.value_ptr.deinit(self.allocator);
                self.allocator.free(item.key_ptr.*);
            }
            self.collisions.clearRetainingCapacity();
            self.erased_set.clearRetainingCapacity();
        }

        pub inline fn init(allocator: std.mem.Allocator, cache_size: u32, permutation: []u32, shift: u32) !Self {
            var hashes = try allocator.alloc(MinHash, B);

            var counter: u32 = 0;
            for (hashes) |*hash| {
                hash.* = MinHash.init(permutation, shift + counter);
                counter += 5;
            }

            var collisions = std.HashMapUnmanaged([]u32, std.ArrayListUnmanaged(u32), MinHashBandContext, 80){};

            var hash_cache = try allocator.alloc(u32, cache_size * B);

            var erased_set = std.AutoHashMapUnmanaged(u32, void){};

            return Self{ .hash_functions = hashes, .collisions = collisions, .allocator = allocator, .hash_cache = hash_cache, .erased_set = erased_set };
        }

        pub inline fn rehashItem(self: *Self, comptime IterType: type, comptime Context: type, key: u32, iterator: IterType, context: Context, callback_removed: fn (Context, u32, ?*std.ArrayListUnmanaged(u32)) void, callback_added: fn (Context, u32, ?*std.ArrayListUnmanaged(u32)) void) !void {
            const first = try self.removeItem(key);
            callback_removed(context, key, first);

            const next = try self.addItem(IterType, key, iterator);
            callback_added(context, key, next);
        }

        pub inline fn rehashItemNoRemove(self: *Self, comptime IterType: type, comptime Context: type, key: u32, iterator: IterType, context: Context, callback_added: fn (Context, u32, ?*std.ArrayListUnmanaged(u32)) void) !void {
            const next = try self.addItem(IterType, key, iterator);
            callback_added(context, key, next);
        }

        pub inline fn updateItem(self: *Self, comptime IterType: type, comptime Context: type, key: u32, iterator: IterType, context: Context, callback_removed: fn (Context, u32, ?*std.ArrayListUnmanaged(u32)) void, callback_added: fn (Context, u32, ?*std.ArrayListUnmanaged(u32)) void, removed_feature: ?u32, added_feature: ?u32) !void {
            var removed: bool = false;
            for (0..B) |i| {
                const min_before = self.hash_cache[key * B + i];

                if (removed_feature) |rm| {
                    if (self.hash_functions[i].getHash(rm) == min_before) {
                        if (!removed) {
                            return self.rehashItem(IterType, Context, key, iterator, context, callback_removed, callback_added);
                        } else {
                            return self.rehashItemNoRemove(IterType, Context, key, iterator, context, callback_added);
                        }
                    }
                }

                if (added_feature) |feature| {
                    const hash = self.hash_functions[i].getHash(feature);
                    if (!removed and min_before > hash) {
                        removed = true;
                        const first = try self.removeItem(key);
                        callback_removed(context, key, first);
                    }
                    self.hash_cache[key * B + i] = std.math.min(self.hash_cache[key * B + i], hash);
                }
            }

            if (removed) {
                callback_added(context, key, try self.addItemFromCache(key));
            }
        }

        pub inline fn getMergeSignatureHits(self: *Self, comptime T: type, erased: u32, survivor: u32, graph: *graph_mod.Graph(T)) !?*std.ArrayListUnmanaged(u32) {
            var arr = try std.BoundedArray(u32, B).init(0);
            @memset(arr.buffer[0..B], std.math.maxInt(u32));
            self.erased_set.clearRetainingCapacity();

            var red_iter = graph.node_list[erased].red_edges.iterator();
            while (red_iter.next()) |item| {
                if (item == survivor) continue;
                if (!graph.node_list[survivor].red_edges.contains(item)) {
                    for (0..B) |i| {
                        arr.buffer[i] = std.math.min(arr.buffer[i], self.hash_functions[i].getHash(item + graph.number_of_nodes));
                    }
                }
            }
            var red_iter_sur = graph.node_list[survivor].red_edges.iterator();
            while (red_iter_sur.next()) |item| {
                for (0..B) |i| {
                    arr.buffer[i] = std.math.min(arr.buffer[i], self.hash_functions[i].getHash(item + graph.number_of_nodes));
                }
            }

            // Added turned edges still missing all remaining black edges of survivor
            var black_iter = graph.node_list[erased].black_edges.xorIterator(&graph.node_list[survivor].black_edges);
            while (black_iter.next()) |item| {
                if (item == survivor or item == erased) {
                    try self.erased_set.put(self.allocator, item, {});
                    continue;
                }
                // Came from erased
                if (black_iter.first) {
                    if (!graph.node_list[survivor].red_edges.contains(item)) {
                        for (0..B) |i| {
                            arr.buffer[i] = std.math.min(arr.buffer[i], self.hash_functions[i].getHash(item + graph.number_of_nodes));
                        }
                    }
                }
                // Came from survivor
                else {
                    if (!graph.node_list[erased].red_edges.contains(item)) {
                        try self.erased_set.put(self.allocator, item, {});
                        for (0..B) |i| {
                            arr.buffer[i] = std.math.min(arr.buffer[i], self.hash_functions[i].getHash(item + graph.number_of_nodes));
                        }
                    }
                }
            }

            var black_iter_sur = graph.node_list[survivor].black_edges.iterator();
            while (black_iter_sur.next()) |it| {
                if (self.erased_set.contains(it)) continue;
                for (0..B) |i| {
                    arr.buffer[i] = std.math.min(arr.buffer[i], self.hash_functions[i].getHash(it));
                }
            }

            const key = std.mem.sliceAsBytes(arr.buffer[0..B]);
            return self.collisions.getPtr(key);
        }

        inline fn addItemFromCache(self: *Self, key: u32) !?*std.ArrayListUnmanaged(u32) {
            if (self.collisions.getPtr(self.hash_cache[key * B .. key * B + B])) |result| {
                try result.append(self.allocator, key);
                return result;
            } else {
                var copy = try self.allocator.alloc(u32, B);
                @memcpy(copy, self.hash_cache[key * B .. key * B + B]);

                var new_list = try std.ArrayListUnmanaged(u32).initCapacity(self.allocator, 1);
                try new_list.append(self.allocator, key);
                try self.collisions.put(self.allocator, copy, new_list);
            }
            return null;
        }

        // Returns the collisions if there were any
        pub inline fn addItem(self: *Self, comptime IterType: type, key: u32, iterator: IterType) !?*std.ArrayListUnmanaged(u32) {
            @memset(self.hash_cache[key * B .. key * B + B], std.math.maxInt(u32));
            while (iterator.next()) |item| {
                for (0..B) |i| {
                    self.hash_cache[key * B + i] = std.math.min(self.hash_cache[key * B + i], self.hash_functions[i].getHash(item));
                }
            }
            return self.addItemFromCache(key);
        }

        pub inline fn getSignature(self: *const Self, key: u32) []u32 {
            return self.hash_cache[key * B .. key * B + B];
        }

        pub inline fn removeItem(self: *Self, key: u32) !?*std.ArrayListUnmanaged(u32) {
            if (self.collisions.getPtr(self.getSignature(key))) |ptr| {
                if (ptr.items.len > 1) {
                    for (0..ptr.items.len) |index| {
                        if (ptr.items[index] == key) {
                            _ = ptr.swapRemove(index);
                            break;
                        }
                    }
                    return ptr;
                }
                // Release owned memory
                ptr.deinit(self.allocator);
                if (self.collisions.fetchRemove(self.getSignature(key))) |v| {
                    self.allocator.free(v.key);
                }
            } else {
                std.debug.print("Key {}\n", .{key});
                @panic("Every key should be represented in the map!");
            }
            return null;
        }

        pub fn deinit(self: *Self) void {
            var iter = self.collisions.iterator();
            while (iter.next()) |item| {
                item.value_ptr.deinit(self.allocator);
                self.allocator.free(item.key_ptr.*);
            }
            self.collisions.clearAndFree(self.allocator);
            self.allocator.free(self.hash_cache);
            self.allocator.free(self.hash_functions);
        }
    };
}

pub const MinHashEntry = struct {
    const Self = @This();
    key: u64,
    score: u32,

    pub fn fromKey(key: u64) MinHashEntry {
        return MinHashEntry{
            .key = key,
            .score = 0,
        };
    }

    pub inline fn calculateScore(comptime T: type, key: u64, score: u32, graph: *graph_mod.Graph(T)) u32 {
        const mv = MinHashEntry.keyIntoMove(T, key, graph.number_of_nodes);
        const combined_card = @intCast(u32, graph.node_list[mv.erased].cardinality()) + @intCast(u32, graph.node_list[mv.survivor].cardinality());
        const score_calc: u32 = (combined_card - (score * combined_card) / @intCast(u32, graph.min_hash.bands.len));
        return score_calc;
    }

    pub fn from(comptime T: type, key: u64, score: u32, graph: *graph_mod.Graph(T)) MinHashEntry {
        return MinHashEntry{ .key = key, .score = Self.calculateScore(T, key, score, graph) };
    }

    pub inline fn intoMove(self: *const Self, comptime T: type, number_of_nodes: u32) contraction.Contraction(T) {
        var first = self.key / number_of_nodes;
        var second = self.key % number_of_nodes;
        return contraction.Contraction(T){ .erased = @intCast(T, first), .survivor = @intCast(T, second) };
    }

    pub inline fn keyIntoMove(comptime T: type, key: u64, number_of_nodes: u32) contraction.Contraction(T) {
        var first = key / number_of_nodes;
        var second = key % number_of_nodes;
        return contraction.Contraction(T){ .erased = @intCast(T, first), .survivor = @intCast(T, second) };
    }

    pub fn compare(ctx: void, lhs: Self, rhs: Self) std.math.Order {
        _ = ctx;
        if (lhs.key == rhs.key) return std.math.Order.eq;
        if (lhs.score < rhs.score) return std.math.Order.lt;
        return std.math.Order.gt;
    }
};

pub const SmallDegreeNode = struct {
    id: u32,
    cardinality: u32,

    pub fn compare(ctx: void, lhs: SmallDegreeNode, rhs: SmallDegreeNode) std.math.Order {
        _ = ctx;
        if (lhs.id == rhs.id) return std.math.Order.eq;
        if (lhs.cardinality < rhs.cardinality) return std.math.Order.lt;
        return std.math.Order.gt;
    }
};

pub fn MinHashSimilarity(comptime T: type, comptime B: u32) type {
    return struct {
        const Self = @This();

        bands: []MinHashBand(B),
        permutation: []u32,
        shift: u32,
        hit_map: std.AutoHashMapUnmanaged(u64, u32),
        sim_nodes: std.AutoHashMapUnmanaged(u64, void),

        sim_nodes_after: std.AutoHashMapUnmanaged(u32, u32),

        pq_moves: std.PriorityQueue(MinHashEntry, void, MinHashEntry.compare),
        pq_move_small: std.PriorityQueue(SmallDegreeNode, void, SmallDegreeNode.compare),
        number_of_nodes: u32,
        allocator: std.mem.Allocator,
        graph: *graph_mod.Graph(T),

        const NodeIteratorWithSelf = struct {
            number_of_nodes: u32,
            iter: graph_mod.Graph(T).NodeType.EdgeIterType,
            self: u32,
            done: bool = false,
            pub fn next(self: *NodeIteratorWithSelf) ?u32 {
                if (self.iter.next()) |item| {
                    return item;
                }
                if (!self.done) {
                    self.done = true;
                    return self.self;
                }

                return null;
            }
        };

        const NodeIteratorSplitRedBlack = struct {
            number_of_nodes: u32,
            iter: graph_mod.Graph(T).NodeType.UnorderedNodeEdgeIterator,
            pub fn next(self: *NodeIteratorSplitRedBlack) ?u32 {
                if (self.iter.next()) |item| {
                    if (self.iter.red) return item + self.number_of_nodes;
                    return item;
                }
                return null;
            }
        };

        const NodeIterator = struct {
            number_of_nodes: u32,
            iter: graph_mod.Graph(T).NodeType.EdgeIterType,
            pub fn next(self: *NodeIterator) ?u32 {
                if (self.iter.next()) |item| {
                    return item;
                }
                return null;
            }
        };

        pub inline fn calculateUniqueKey(a: u32, b: u32, number_of_nodes: u32) u64 {
            if (a < b) return @intCast(u64, b) * number_of_nodes + @intCast(u64, a);
            return @intCast(u64, a) * number_of_nodes + @intCast(u64, b);
        }

        fn removedCallback(self: *Self, key: u32, list: ?*std.ArrayListUnmanaged(u32)) void {
            if (list) |l| {
                for (l.items) |partner| {
                    if (partner == key) continue;
                    const unique_key = Self.calculateUniqueKey(partner, key, self.number_of_nodes);
                    if (self.hit_map.getPtr(unique_key)) |pt| {
                        pt.* -= 1;
                        if (pt.* == 0) {
                            _ = self.hit_map.remove(unique_key);
                        }
                    } else {
                        @panic("Should not happen!");
                    }
                }
            }
        }

        fn addedCallback(self: *Self, key: u32, list: ?*std.ArrayListUnmanaged(u32)) void {
            if (list) |l| {
                for (l.items) |partner| {
                    if (partner == key) continue;
                    const unique_key = Self.calculateUniqueKey(partner, key, self.number_of_nodes);
                    if (self.hit_map.getPtr(unique_key)) |pt| {
                        pt.* += 1;
                        const ent = MinHashEntry.from(T, unique_key, pt.*, self.graph);
                        self.pq_moves.update(MinHashEntry.fromKey(unique_key), ent) catch {};
                    } else {
                        self.hit_map.put(self.allocator, unique_key, 1) catch @panic("Out of memory!");
                        self.pq_moves.add(MinHashEntry.from(T, unique_key, 1, self.graph)) catch @panic("Out of memory!");
                    }
                }
            }
        }

        pub fn removeNode(self: *Self, node: u32) !void {
            const split = @intCast(u32, self.bands.len >> 1);
            for (0..split) |index| {
                const result = try self.bands[index].removeItem(node);
                Self.removedCallback(self, node, result);
            }
            for (split..self.bands.len / 2) |index| {
                const result = try self.bands[index].removeItem(node);
                Self.removedCallbackRed(self, node, result);
            }
        }

        pub fn rehashNode(self: *Self, node: u32, graph: *graph_mod.Graph(T)) !void {
            for (0..self.bands.len) |index| {
                var iter = NodeIteratorSplitRedBlack{ .number_of_nodes = graph.number_of_nodes, .iter = graph.node_list[node].unorderedIterator() };

                try self.bands[index].rehashItem(*NodeIteratorSplitRedBlack, @TypeOf(self), node, &iter, self, Self.removedCallback, Self.addedCallback);
            }
        }

        pub fn changedEdge(self: *Self, node: u32, removed: u32, comptime removed_is_red: bool, added: ?u32, comptime added_is_red: bool, graph: *graph_mod.Graph(T)) !void {
            if (added != null and !added_is_red) {
                std.debug.panic("Added black edge!\n", .{});
            }

            for (0..self.bands.len) |index| {
                var iter = NodeIteratorSplitRedBlack{ .number_of_nodes = graph.number_of_nodes, .iter = graph.node_list[node].unorderedIterator() };
                try self.bands[index].updateItem(*NodeIteratorSplitRedBlack, @TypeOf(self), node, &iter, self, Self.removedCallback, Self.addedCallback, if (removed_is_red) removed + self.number_of_nodes else removed, if (added) |a| if (added_is_red) a + self.number_of_nodes else added else added);
            }
        }

        pub fn bootstrapNodes(self: *Self, nodes: []T, graph: *graph_mod.Graph(T)) !void {
            self.graph = graph;
            for (0..self.bands.len) |j| {
                self.bands[j].clear();
            }
            self.hit_map.clearRetainingCapacity();
            self.sim_nodes.clearRetainingCapacity();
            self.pq_move_small.len = 0;

            for (0..nodes.len) |index| {
                const i = nodes[index];

                try self.pq_move_small.add(SmallDegreeNode{
                    .id = @intCast(u32, i),
                    .cardinality = self.graph.node_list[i].cardinality(),
                });
                if (graph.erased_nodes.get(i)) continue;
                for (0..self.bands.len) |j| {
                    var iter = NodeIteratorSplitRedBlack{ .number_of_nodes = graph.number_of_nodes, .iter = graph.node_list[i].unorderedIterator() };

                    if (try self.bands[j].addItem(*NodeIteratorSplitRedBlack, i, &iter)) |hits| {
                        for (hits.items) |hit| {
                            if (hit != i) {
                                const key = Self.calculateUniqueKey(@intCast(u32, i), hit, graph.number_of_nodes);
                                if (self.hit_map.getPtr(key)) |it| {
                                    it.* += 1;
                                } else {
                                    try self.hit_map.put(graph.allocator, key, 1);
                                }
                            }
                        }
                    }
                }
            }

            var entries = self.hit_map.iterator();
            while (entries.next()) |value| {
                try self.pq_moves.add(MinHashEntry.from(T, value.key_ptr.*, value.value_ptr.*, self.graph));
            }
        }

        pub fn getDeltaMergeSimilarity(self: *Self, erased: u32, survivor: u32) !i32 {
            var max: i32 = 0;
            self.sim_nodes_after.clearRetainingCapacity();
            for (0..self.bands.len) |index| {
                if (try self.bands[index].getMergeSignatureHits(T, erased, survivor, self.graph)) |l| {
                    for (l.items) |it| {
                        if (self.sim_nodes_after.getPtr(it)) |x| {
                            x.* += 1;
                            max = std.math.max(max, @intCast(i32, x.*));
                        } else {
                            try self.sim_nodes_after.put(self.allocator, it, 1);
                        }
                    }
                }
            }
            return @intCast(i32, self.bands.len) - max;
        }

        pub fn getBestMove(self: *Self, graph: *graph_mod.Graph(T), current_tww: T) !?contraction.Contraction(T) {
            var min_cont: ?contraction.Contraction(T) = null;

            self.sim_nodes.clearRetainingCapacity();

            var best_tww = graph_mod.Graph(T).InducedTwinWidthPotential.default();
            var collect_1k = try std.BoundedArray(MinHashEntry, 10_000).init(0);

            while (self.pq_moves.removeOrNull()) |item| {
                const mv = MinHashEntry.keyIntoMove(T, item.key, self.number_of_nodes);
                if (graph.erased_nodes.get(mv.erased) or graph.erased_nodes.get(mv.survivor)) continue;
                if (self.hit_map.getPtr(item.key)) |v| {
                    if (self.sim_nodes.contains(item.key)) continue;
                    if (item.score > MinHashEntry.calculateScore(T, item.key, v.*, graph)) {
                        try self.pq_moves.add(MinHashEntry.from(T, item.key, v.*, graph));
                        continue;
                    }

                    try collect_1k.append(item);
                    try self.sim_nodes.put(self.allocator, item.key, {});
                    if (collect_1k.len == 10_000) break;
                }
            }

            var collect_2 = try std.BoundedArray(SmallDegreeNode, 6).init(0);
            while (self.pq_move_small.removeOrNull()) |item| {
                if (graph.erased_nodes.get(item.id)) continue;
                if (graph.node_list[item.id].cardinality() != item.cardinality) {
                    try self.pq_move_small.add(SmallDegreeNode{
                        .id = item.id,
                        .cardinality = graph.node_list[item.id].cardinality(),
                    });
                    continue;
                }
                try collect_2.append(item);
                if (collect_2.len == 6) break;
            }

            for (collect_2.buffer[0..collect_2.len]) |item1| {
                for (collect_2.buffer[0..collect_2.len]) |item2| {
                    if (item1.id == item2.id) continue;
                    var tww = graph.calculateInducedTwwPotential(@intCast(T, item1.id), @intCast(T, item2.id), &best_tww, current_tww);

                    if (tww.isLess(best_tww, current_tww)) {
                        min_cont = .{ .erased = @intCast(T, item1.id), .survivor = @intCast(T, item2.id) };
                        best_tww = tww;
                    }
                }
            }

            try self.pq_move_small.addSlice(collect_2.buffer[0..collect_2.len]);

            for (collect_1k.buffer[0..collect_1k.len]) |*it| {
                const mv = MinHashEntry.keyIntoMove(T, it.key, self.number_of_nodes);
                var tww = graph.calculateInducedTwwPotential(mv.erased, mv.survivor, &best_tww, current_tww);

                if (tww.isLess(best_tww, current_tww)) {
                    min_cont = .{ .erased = mv.erased, .survivor = mv.survivor };
                    best_tww = tww;
                }
            }

            try self.pq_moves.addSlice(collect_1k.buffer[0..collect_1k.len]);

            if (min_cont != null) {
                //std.debug.print("Best move tww {} and current tww {}\n",.{best_tww.tww,current_tww});
            } else {
                std.debug.print("No move\n", .{});
            }
            return min_cont;
        }

        pub fn init(allocator: std.mem.Allocator, num_bands: u32, seed: u64, number_of_nodes: u32) !Self {
            var bands = try allocator.alloc(MinHashBand(B), num_bands);
            var permutation = try MinHash.generatePermutation(allocator, number_of_nodes * num_bands * 2, seed);
            const shift: u32 = 0;
            var counter: u32 = 0;
            for (bands) |*band| {
                band.* = try MinHashBand(B).init(allocator, number_of_nodes, permutation[counter..(counter + number_of_nodes)], shift);
                counter += number_of_nodes;
            }

            var hit_map = std.AutoHashMapUnmanaged(u64, u32){};

            var sim_nodes = std.AutoHashMapUnmanaged(u64, void){};
            var sim_nodes_after = std.AutoHashMapUnmanaged(u32, u32){};
            var pq = std.PriorityQueue(MinHashEntry, void, MinHashEntry.compare).init(allocator, {});
            var pq_small = std.PriorityQueue(SmallDegreeNode, void, SmallDegreeNode.compare).init(allocator, {});

            return Self{ .bands = bands, .permutation = permutation, .shift = shift, .hit_map = hit_map, .sim_nodes = sim_nodes, .allocator = allocator, .number_of_nodes = number_of_nodes, .pq_moves = pq, .graph = undefined, .pq_move_small = pq_small, .sim_nodes_after = sim_nodes_after };
        }
    };
}

const TestIterator = struct {
    const Self = @This();
    base: *std.BoundedArray(u32, 10),
    index: u32,
    offset: u32,
    pub fn next(self: *Self) ?u32 {
        if (self.base.len <= self.index) return null;
        const item = self.base.buffer[self.index];
        self.index += 1;
        return item + self.offset;
    }
};

test "MinHash: Check is permutation" {
    var gpa = std.heap.GeneralPurposeAllocator(.{}){};
    defer std.debug.assert(gpa.deinit() == .ok);
    var perm = try MinHash.generatePermutation(gpa.allocator(), 200, 19);
    defer gpa.allocator().free(perm);
    var min_hash = MinHash.init(perm, 0);
    var min_hash2 = MinHash.init(perm, 1);

    var hash_map = std.AutoHashMap(u32, void).init(gpa.allocator());
    defer hash_map.deinit();

    for (min_hash.permutation) |item| {
        if (hash_map.contains(item)) try std.testing.expectEqual(true, false);
        try hash_map.put(item, {});
    }

    try std.testing.expectEqual(min_hash.permutation.len, 200);

    try std.testing.expectEqual(min_hash.getHash(101), min_hash2.getHash(100));
}

test "MinHash: Check hashing of complex types" {
    var gpa = std.heap.GeneralPurposeAllocator(.{}){};
    defer std.debug.assert(gpa.deinit() == .ok);

    var perm = try MinHash.generatePermutation(gpa.allocator(), 200, 19);
    defer gpa.allocator().free(perm);
    var min_hash = MinHash.init(perm, 0);

    var hash_map = std.AutoHashMap(u32, void).init(gpa.allocator());
    defer hash_map.deinit();

    var initial = try std.BoundedArray(u32, 10).init(0);
    try initial.append(10);
    try initial.append(20);

    var iter_black = TestIterator{ .base = &initial, .index = 0, .offset = 0 };
    var iter_red = TestIterator{ .base = &initial, .index = 0, .offset = 100 };

    var hash = min_hash.hash(@TypeOf(&iter_black), &iter_black);
    hash = std.math.min(min_hash.hash(@TypeOf(&iter_red), &iter_red), hash);

    var min: u32 = std.math.maxInt(u32);
    for (initial.buffer[0..initial.len]) |item| {
        min = std.math.min(min, min_hash.permutation[item]);
    }
    for (initial.buffer[0..initial.len]) |item| {
        min = std.math.min(min, min_hash.permutation[item + 100]);
    }

    try std.testing.expectEqual(min, hash);
}

test "MinHashBand: Basics" {
    var gpa = std.heap.GeneralPurposeAllocator(.{}){};
    defer std.debug.assert(gpa.deinit() == .ok);

    var perm = try MinHash.generatePermutation(gpa.allocator(), 200, 19);
    defer gpa.allocator().free(perm);

    var band = try MinHashBand(4).init(gpa.allocator(), 100, perm, 0);
    defer band.deinit();

    var initial = try std.BoundedArray(u32, 10).init(0);
    try initial.append(10);
    try initial.append(20);

    var iter_black = TestIterator{ .base = &initial, .index = 0, .offset = 0 };
    try std.testing.expectEqual(try band.addItem(@TypeOf(&iter_black), 1, &iter_black), null);

    var iter_black2 = TestIterator{ .base = &initial, .index = 0, .offset = 0 };
    var result = try band.addItem(@TypeOf(&iter_black2), 2, &iter_black2);

    try std.testing.expect(result != null);
    try std.testing.expectEqual(result.?.items.len, 2);
    try std.testing.expectEqual(result.?.items[0], 1);
    try std.testing.expectEqual(result.?.items[1], 2);

    var result2 = try band.removeItem(2);

    try std.testing.expect(result2 != null);
    try std.testing.expectEqual(result2.?.items.len, 1);
    try std.testing.expectEqual(result2.?.items[0], 1);
>>>>>>> f98313ca
}<|MERGE_RESOLUTION|>--- conflicted
+++ resolved
@@ -52,192 +52,6 @@
     data[0] = item;
 }
 
-<<<<<<< HEAD
-pub fn MinHash(comptime T: type, comptime promote_thresh: u32, comptime degrade_thresh: u32) type {
-    return struct {
-        const Self = @This();
-        permutation: []T,
-        pub inline fn init(allocator: std.mem.Allocator, number_of_nodes: T) !Self {
-            var memory = try allocator.alloc(T, number_of_nodes);
-            for (0..number_of_nodes) |i| {
-                memory[i] = @intCast(T, i);
-            }
-
-            fisher_yates_shuffle(T, memory);
-
-            return Self{
-                .permutation = memory,
-            };
-        }
-
-        pub inline fn deinit(self: *Self, allocator: std.mem.Allocator) void {
-            allocator.free(self.permutation);
-        }
-
-        pub inline fn hash(self: *const Self, input: *const compressed_bitmap.FastCompressedBitmap(T, promote_thresh, degrade_thresh)) T {
-            var min: T = std.math.maxInt(T);
-            var iter = input.iterator();
-            while (iter.next()) |item| {
-                min = std.math.min(min, self.permutation[item]);
-            }
-            return min;
-        }
-    };
-}
-
-pub fn MinHashBand(comptime T: type, comptime N: u32, comptime promote_thresh: u32, comptime degrade_thresh: u32) type {
-    comptime if (N > 7) {
-        @compileError("At the moment N must be smaller than 8!");
-    };
-
-    return struct {
-        const Self = @This();
-        hashes: [N]MinHash(T, promote_thresh, degrade_thresh),
-        tables: [N]std.AutoHashMapUnmanaged(T, std.ArrayListUnmanaged(T)),
-        sim_nodes: two_level_bitset.FastBitSet,
-        node_num_sim: []u3,
-
-        pub inline fn init(allocator: std.mem.Allocator, number_of_nodes: u32) !Self {
-            var alloc = try allocator.alloc(u3, number_of_nodes);
-            @memset(alloc, 0);
-
-            var hb = Self{
-                .hashes = undefined,
-                .tables = undefined,
-                .sim_nodes = try two_level_bitset.FastBitSet.initEmpty(number_of_nodes, allocator),
-                .node_num_sim = alloc,
-            };
-
-            for (&hb.hashes) |*hash| {
-                hash.* = try MinHash(T, promote_thresh, degrade_thresh).init(allocator, @intCast(T, number_of_nodes));
-            }
-            for (&hb.tables) |*hash| {
-                hash.* = std.AutoHashMapUnmanaged(T, std.ArrayListUnmanaged(T)){};
-            }
-
-            return hb;
-        }
-
-        pub fn deinit(self: *Self, allocator: std.mem.Allocator) void {
-            allocator.free(self.node_num_sim);
-            self.sim_nodes.deinit(allocator);
-            for (self.tables) |*hash| {
-                hash.deinit(allocator);
-            }
-        }
-
-        pub inline fn removeNode(self: *Self, node: T, nbh: *compressed_bitmap.FastCompressedBitmap(T, promote_thresh, degrade_thresh)) !void {
-            for (0..self.hashes.len) |index| {
-                const hash = self.hashes[index].hash(nbh);
-                if (self.tables[index].getPtr(hash)) |table| {
-                    var i: u32 = 0;
-                    while (i < table.items.len) : (i += 1) {
-                        if (table.items[i] == node) {
-                            _ = table.swapRemove(i);
-                            break;
-                        }
-                    }
-                    _ = self.sim_nodes.unset(node);
-
-                    if (table.items.len == 1) {
-                        self.node_num_sim[node] = 0;
-                        self.node_num_sim[table.items[0]] -= 1;
-
-                        if (self.node_num_sim[table.items[0]] == 0) {
-                            _ = self.sim_nodes.unset(table.items[0]);
-                        }
-                    }
-                }
-            }
-        }
-
-        pub inline fn hashNodeNeighborhood(self: *Self, allocator: std.mem.Allocator, node: T, nbh: *compressed_bitmap.FastCompressedBitmap(T, promote_thresh, degrade_thresh)) !void {
-            for (0..self.hashes.len) |index| {
-                const hash = self.hashes[index].hash(nbh);
-                if (self.tables[index].getPtr(hash)) |table| {
-                    try table.append(allocator, node);
-                    if (table.items.len == 2) {
-                        self.sim_nodes.set(table.items[0]);
-                        self.node_num_sim[table.items[0]] += 1;
-                    }
-
-                    self.sim_nodes.set(node);
-                    self.node_num_sim[node] += 1;
-                } else {
-                    var arr = try std.ArrayListUnmanaged(T).initCapacity(allocator, 8);
-                    arr.append(allocator, node) catch unreachable;
-                    try self.tables[index].put(allocator, hash, arr);
-                }
-            }
-        }
-    };
-}
-
-pub const MinHashEntry = struct { counter: u32, timestamp: u32 };
-
-pub fn MinHashSimiliarity(comptime T: type, comptime N: u32, comptime B: u32, comptime promote_thresh: u32, comptime degrade_thresh: u32) type {
-    return struct {
-        const Self = @This();
-        bands: [B]MinHashBand(T, N, promote_thresh, degrade_thresh),
-        score_table: []MinHashEntry,
-        unique_id: u32,
-
-        pub inline fn init(allocator: std.mem.Allocator, number_of_nodes: T) !Self {
-            var mhs = Self{
-                .bands = undefined,
-                .score_table = try allocator.alloc(MinHashEntry, number_of_nodes),
-                .unique_id = 1,
-            };
-
-            for (&mhs.bands) |*band| {
-                band.* = try MinHashBand(T, N, promote_thresh, degrade_thresh).init(allocator, number_of_nodes);
-            }
-
-            for (mhs.score_table) |*x| {
-                x.timestamp = 0;
-            }
-
-            return mhs;
-        }
-
-        pub inline fn hashNodeNeighborhood(self: *Self, allocator: std.mem.Allocator, node: T, nbh: *compressed_bitmap.FastCompressedBitmap(T, promote_thresh, degrade_thresh)) !void {
-            for (&self.bands) |*band| {
-                try band.hashNodeNeighborhood(allocator, node, nbh);
-            }
-        }
-
-        pub inline fn removeNode(self: *Self, allocator: std.mem.Allocator, node: T, nbh: *compressed_bitmap.FastCompressedBitmap(T, promote_thresh, degrade_thresh)) !void {
-            _ = allocator;
-            for (&self.bands) |*band| {
-                try band.removeNode(node, nbh);
-            }
-        }
-
-        pub inline fn getMostSimNode(self: *Self) ?T {
-            self.unique_id += 1;
-            var max_node: ?T = null;
-            var max_score: u32 = 0;
-
-            for (0..B) |i| {
-                var iter = self.bands[i].sim_nodes.iter();
-                while (iter.next()) |item| {
-                    if (self.score_table[item].timestamp != self.unique_id) {
-                        self.score_table[item].counter = 1;
-                        self.score_table[item].timestamp = self.unique_id;
-                    } else {
-                        self.score_table[item].counter += 1;
-                    }
-
-                    if (self.score_table[item].counter > max_score) {
-                        max_score = self.score_table[item].counter;
-                        max_node = @intCast(T, item);
-                    }
-                }
-            }
-            return max_node;
-        }
-    };
-=======
 pub const MinHash = struct {
     const Self = @This();
     permutation: []u32,
@@ -925,5 +739,4 @@
     try std.testing.expect(result2 != null);
     try std.testing.expectEqual(result2.?.items.len, 1);
     try std.testing.expectEqual(result2.?.items[0], 1);
->>>>>>> f98313ca
 }